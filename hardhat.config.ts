--- conflicted
+++ resolved
@@ -97,7 +97,6 @@
             viaIR: true,
           },
         },
-<<<<<<< HEAD
         'contracts/libraries/Trading.sol': {
           version: SOLC_VERSION,
           settings: {
@@ -108,11 +107,6 @@
             viaIR: true,
           },
         },
-        'contracts/bridge-adapters/ExchangeStargateV2Adapter.sol': {
-          version: SOLC_VERSION_STARGATE,
-        },
-=======
->>>>>>> 2e7d8ef4
       },
     };
 
