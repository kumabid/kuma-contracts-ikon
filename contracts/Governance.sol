// SPDX-License-Identifier: LGPL-3.0-only

pragma solidity 0.8.18;

import { Address } from "@openzeppelin/contracts/utils/Address.sol";

import { Constants } from "./libraries/Constants.sol";
import { Owned } from "./Owned.sol";
import { String } from "./libraries/String.sol";
import { Validations } from "./libraries/Validations.sol";
import { OverridableMarketFields } from "./libraries/Structs.sol";
import { IBridgeAdapter, ICustodian, IExchange, IIndexPriceAdapter, IOraclePriceAdapter } from "./libraries/Interfaces.sol";

contract Governance is Owned {
  // State variables //

  uint256 public immutable blockDelay;
  ICustodian public custodian;

  // State variables - upgrade tracking //

  BridgeAdaptersUpgrade public currentBridgeAdaptersUpgrade;
  ContractUpgrade public currentExchangeUpgrade;
  ContractUpgrade public currentGovernanceUpgrade;
  IndexPriceAdaptersUpgrade public currentIndexPriceAdaptersUpgrade;
  InsuranceFundWalletUpgrade public currentInsuranceFundWalletUpgrade;
  mapping(string => mapping(address => MarketOverridesUpgrade))
    public currentMarketOverridesUpgradesByBaseAssetSymbolAndWallet;
  ContractUpgrade public currentOraclePriceAdapterUpgrade;

  // Internally used structs //

  struct ContractUpgrade {
    bool exists;
    address newContract;
    uint256 blockThreshold;
  }

  struct BridgeAdaptersUpgrade {
    bool exists;
    IBridgeAdapter[] newBridgeAdapters;
    uint256 blockThreshold;
  }

  struct IndexPriceAdaptersUpgrade {
    bool exists;
    IIndexPriceAdapter[] newIndexPriceAdapters;
    uint256 blockThreshold;
  }

  struct InsuranceFundWalletUpgrade {
    bool exists;
    address newInsuranceFundWallet;
    uint256 blockThreshold;
  }

  struct MarketOverridesUpgrade {
    bool exists;
    OverridableMarketFields newMarketOverrides;
    uint256 blockThreshold;
  }

  /**
   * @notice Emitted when admin initiates Bridge Adapter upgrade with
   * `initiateBridgeAdaptersUpgrade`
   */
  event BridgeAdaptersUpgradeInitiated(IBridgeAdapter[] newBridgeAdapters, uint256 blockThreshold);
  /**
   * @notice Emitted when admin cancels previously started Bridge Adapter upgrade with
   * `cancelBridgeAdaptersUpgrade`
   */
  event BridgeAdaptersUpgradeCanceled();
  /**
   * @notice Emitted when admin finalizes Bridge Adapter upgrade with
   * `finalizeBridgeAdaptersUpgrade`
   */
  event BridgeAdaptersUpgradeFinalized(IBridgeAdapter[] newBridgeAdapters);
  /**
   * @notice Emitted when admin initiates upgrade of `Exchange` contract address on `Custodian` via
   * `initiateExchangeUpgrade`
   */
  event ExchangeUpgradeInitiated(address oldExchange, address newExchange, uint256 blockThreshold);
  /**
   * @notice Emitted when admin cancels previously started `Exchange` upgrade with `cancelExchangeUpgrade`
   */
  event ExchangeUpgradeCanceled(address oldExchange, address newExchange);
  /**
   * @notice Emitted when admin finalizes `Exchange` upgrade via `finalizeExchangeUpgrade`
   */
  event ExchangeUpgradeFinalized(address oldExchange, address newExchange);
  /**
   * @notice Emitted when admin initiates upgrade of `Governance` contract address on `Custodian` via
   * `initiateGovernanceUpgrade`
   */
  event GovernanceUpgradeInitiated(address oldGovernance, address newGovernance, uint256 blockThreshold);
  /**
   * @notice Emitted when admin cancels previously started `Governance` upgrade with `cancelGovernanceUpgrade`
   */
  event GovernanceUpgradeCanceled(address oldGovernance, address newGovernance);
  /**
   * @notice Emitted when admin finalizes `Governance` upgrade via `finalizeGovernanceUpgrade`, effectively replacing
   * this contract and rendering it non-functioning
   */
  event GovernanceUpgradeFinalized(address oldGovernance, address newGovernance);
  /**
   * @notice Emitted when admin initiates Index Price Adapter  upgrade with `initiateIndexPriceAdaptersUpgrade`
   */
  event IndexPriceAdaptersUpgradeInitiated(IIndexPriceAdapter[] newIndexPriceAdapters, uint256 blockThreshold);
  /**
   * @notice Emitted when admin cancels previously started Index Price Adapter upgrade with
   * `cancelIndexPriceAdaptersUpgrade`
   */
  event IndexPriceAdaptersUpgradeCanceled();
  /**
   * @notice Emitted when admin finalizes IF wallet upgrade with `finalizeIndexPriceAdaptersUpgrade`
   */
  event IndexPriceAdaptersUpgradeFinalized(IIndexPriceAdapter[] newIndexPriceAdapters);
  /**
   * @notice Emitted when admin initiates IF wallet upgrade with `initiateInsuranceFundWalletUpgrade`
   */
  event InsuranceFundWalletUpgradeInitiated(address newInsuranceFundWallet, uint256 blockThreshold);
  /**
   * @notice Emitted when admin cancels previously started IF wallet upgrade with `cancelInsuranceFundWalletUpgrade`
   */
  event InsuranceFundWalletUpgradeCanceled();
  /**
   * @notice Emitted when admin finalizes IF wallet upgrade with `finalizeInsuranceFundWalletUpgrade`
   */
  event InsuranceFundWalletUpgradeFinalized(address newInsuranceFundWallet);
  /**
   * @notice Emitted when admin initiates market override upgrade with `initiateMarketOverridesUpgrade`
   */
  event MarketOverridesUpgradeInitiated(
    string baseAssetSymbol,
    address wallet,
    OverridableMarketFields overridableFields,
    uint256 blockThreshold
  );
  /**
   * @notice Emitted when admin cancels previously started market override upgrade with `cancelMarketOverridesUpgrade`
   */
  event MarketOverridesUpgradeCanceled();
  /**
   * @notice Emitted when admin finalizes market override upgrade with `finalizeMarketOverridesUpgrade`
   */
  event MarketOverridesUpgradeFinalized(
    string baseAssetSymbol,
    address wallet,
    OverridableMarketFields overridableFields
  );
  /**
   * @notice Emitted when admin initiates Oracle Price Adapter upgrade with `initiateOraclePriceAdapterUpgrade`
   */
  event OraclePriceAdapterUpgradeInitiated(IOraclePriceAdapter newOraclePriceAdapter, uint256 blockThreshold);
  /**
   * @notice Emitted when admin cancels previously started Oracle Price Adapter upgrade with `cancelOraclePriceAdapterUpgrade`
   */
  event OraclePriceAdapterUpgradeCanceled();
  /**
   * @notice Emitted when admin finalizes Oracle Price Adapter upgrade with `finalizeOraclePriceAdapterUpgrade`
   */
  event OraclePriceAdapterUpgradeFinalized(IOraclePriceAdapter newOraclePriceAdapter);

  modifier onlyAdminOrDispatcher() {
    require(
      msg.sender == adminWallet || msg.sender == _loadExchange().dispatcherWallet(),
      "Caller must be Admin or Dispatcher wallet"
    );
    _;
  }

  /**
   * @notice Instantiate a new `Governance` contract
   *
   * @dev Sets `owner` and `admin` to `msg.sender`. Sets the values for `blockDelay` governing `Exchange`
   * and `Governance` upgrades. This value is immutable, and cannot be changed after construction
   *
   * @param blockDelay_ The minimum number of blocks that must be mined after initiating an `Exchange`
   * or `Governance` upgrade before the upgrade may be finalized
   */
  constructor(uint256 blockDelay_) Owned() {
    blockDelay = blockDelay_;
  }

  /**
   * @notice Sets the address of the `Custodian` contract. The `Custodian` accepts `Exchange` and `Governance` addresses
   * in its constructor, after which they can only be changed by the `Governance` contract itself. Therefore the
   * `Custodian` must be deployed last and its address set here on an existing `Governance` contract. This value is
   * immutable once set and cannot be changed again
   *
   * @param newCustodian The address of the `Custodian` contract deployed against this `Governance`
   * contract's address
   */
  function setCustodian(ICustodian newCustodian) public onlyAdmin {
    require(custodian == ICustodian(payable(address(0x0))), "Custodian can only be set once");
    require(Address.isContract(address(newCustodian)), "Invalid address");

    custodian = newCustodian;
  }

  // Exchange upgrade //

  /**
   * @notice Initiates `Exchange` contract upgrade process on `Custodian`. Once `blockDelay` has passed
   * the process can be finalized with `finalizeExchangeUpgrade`
   *
   * @param newExchange The address of the new `Exchange` contract
   */
  function initiateExchangeUpgrade(address newExchange) public onlyAdmin {
    require(Address.isContract(address(newExchange)), "Invalid address");
    require(newExchange != address(_loadExchange()), "Must be different from current Exchange");
    require(!currentExchangeUpgrade.exists, "Exchange upgrade already in progress");

    currentExchangeUpgrade = ContractUpgrade(true, newExchange, block.number + blockDelay);

    emit ExchangeUpgradeInitiated(address(_loadExchange()), newExchange, currentExchangeUpgrade.blockThreshold);
  }

  /**
   * @notice Cancels an in-flight `Exchange` contract upgrade that has not yet been finalized
   */
  function cancelExchangeUpgrade() public onlyAdmin {
    require(currentExchangeUpgrade.exists, "No Exchange upgrade in progress");

    address newExchange = currentExchangeUpgrade.newContract;
    delete currentExchangeUpgrade;

    emit ExchangeUpgradeCanceled(address(_loadExchange()), newExchange);
  }

  /**
   * @notice Finalizes the `Exchange` contract upgrade by changing the contract address on the `Custodian`
   * contract with `setExchange`. The number of blocks specified by `blockDelay` must have passed since calling
   * `initiateExchangeUpgrade`
   *
   * @param newExchange The address of the new `Exchange` contract. Must equal the address provided to
   * `initiateExchangeUpgrade`
   */
  function finalizeExchangeUpgrade(address newExchange) public onlyAdmin {
    require(currentExchangeUpgrade.exists, "No Exchange upgrade in progress");
    require(currentExchangeUpgrade.newContract == newExchange, "Address mismatch");
    require(block.number >= currentExchangeUpgrade.blockThreshold, "Block threshold not yet reached");

    address oldExchange = address(_loadExchange());
    custodian.setExchange(newExchange);
    delete currentExchangeUpgrade;

    emit ExchangeUpgradeFinalized(oldExchange, newExchange);
  }

  // Governance upgrade //

  /**
   * @notice Initiates `Governance` contract upgrade process on `Custodian`. Once `blockDelay` has passed
   * the process can be finalized with `finalizeGovernanceUpgrade`
   *
   * @param newGovernance The address of the new `Governance` contract
   */
  function initiateGovernanceUpgrade(address newGovernance) public onlyAdmin {
    require(Address.isContract(address(newGovernance)), "Invalid address");
    require(newGovernance != custodian.governance(), "Must be different from current Governance");
    require(!currentGovernanceUpgrade.exists, "Governance upgrade already in progress");

    currentGovernanceUpgrade = ContractUpgrade(true, newGovernance, block.number + blockDelay);

    emit GovernanceUpgradeInitiated(custodian.governance(), newGovernance, currentGovernanceUpgrade.blockThreshold);
  }

  /**
   * @notice Cancels an in-flight `Governance` contract upgrade that has not yet been finalized
   */
  function cancelGovernanceUpgrade() public onlyAdmin {
    require(currentGovernanceUpgrade.exists, "No Governance upgrade in progress");

    address newGovernance = currentGovernanceUpgrade.newContract;
    delete currentGovernanceUpgrade;

    emit GovernanceUpgradeCanceled(custodian.governance(), newGovernance);
  }

  /**
   * @notice Finalizes the `Governance` contract upgrade by changing the contract address on the `Custodian`
   * contract with `setGovernance`. The number of blocks specified by `blockDelay` must have passed since calling
   * `initiateGovernanceUpgrade`.
   *
   * @dev After successfully calling this function, this contract will become useless since it is no
   * longer whitelisted in the `Custodian`
   *
   * @param newGovernance The address of the new `Governance` contract. Must equal the address provided to
   * `initiateGovernanceUpgrade`
   */
  function finalizeGovernanceUpgrade(address newGovernance) public onlyAdmin {
    require(currentGovernanceUpgrade.exists, "No Governance upgrade in progress");
    require(currentGovernanceUpgrade.newContract == newGovernance, "Address mismatch");
    require(block.number >= currentGovernanceUpgrade.blockThreshold, "Block threshold not yet reached");

    address oldGovernance = custodian.governance();
    custodian.setGovernance(newGovernance);
    delete currentGovernanceUpgrade;

    emit GovernanceUpgradeFinalized(oldGovernance, newGovernance);
  }

  // Field upgrade governance //

  /**
   * @notice Initiates Bridge Adapter upgrade process. Once block delay has passed the process can be
   * finalized with `finalizeBridgeAdaptersUpgrade`
   *
   * @param newBridgeAdapters The new adapter contract addresses
   */
  function initiateBridgeAdaptersUpgrade(IBridgeAdapter[] memory newBridgeAdapters) public onlyAdmin {
    require(!currentBridgeAdaptersUpgrade.exists, "Bridge adapter upgrade already in progress");

    for (uint8 i = 0; i < newBridgeAdapters.length; i++) {
      require(Address.isContract(address(newBridgeAdapters[i])), "Invalid adapter address");
    }

    currentBridgeAdaptersUpgrade.exists = true;
    currentBridgeAdaptersUpgrade.newBridgeAdapters = newBridgeAdapters;
    currentBridgeAdaptersUpgrade.blockThreshold = block.number + Constants.FIELD_UPGRADE_DELAY_IN_BLOCKS;

    emit BridgeAdaptersUpgradeInitiated(newBridgeAdapters, currentBridgeAdaptersUpgrade.blockThreshold);
  }

  /**
   * @notice Cancels an in-flight Bridge Adapter upgrade that has not yet been finalized
   */
  function cancelBridgeAdaptersUpgrade() public onlyAdmin {
    require(currentBridgeAdaptersUpgrade.exists, "No adapter upgrade in progress");

    delete currentBridgeAdaptersUpgrade;

    emit BridgeAdaptersUpgradeCanceled();
  }

  /**
   * @notice Finalizes the Bridge Adapter upgrade. The number of blocks specified by
   * `Constants.FIELD_UPGRADE_DELAY_IN_BLOCKS` must have passed since calling `initiateBridgeAdaptersUpgrade`
   *
   * @param newBridgeAdapters The new Bridge Adapter contract addresses. Must match the order and values of the
   * addresses provided to `initiateBridgeAdaptersUpgrade`
   */
  function finalizeBridgeAdaptersUpgrade(IBridgeAdapter[] memory newBridgeAdapters) public onlyAdminOrDispatcher {
    require(currentBridgeAdaptersUpgrade.exists, "No adapter upgrade in progress");

    require(block.number >= currentBridgeAdaptersUpgrade.blockThreshold, "Block threshold not yet reached");

    // Verify provided addresses match originals
    require(currentBridgeAdaptersUpgrade.newBridgeAdapters.length == newBridgeAdapters.length, "Address mismatch");
    for (uint8 i = 0; i < newBridgeAdapters.length; i++) {
      require(currentBridgeAdaptersUpgrade.newBridgeAdapters[i] == newBridgeAdapters[i], "Address mismatch");
    }

    _loadExchange().setBridgeAdapters(currentBridgeAdaptersUpgrade.newBridgeAdapters);

    delete currentBridgeAdaptersUpgrade;

    emit BridgeAdaptersUpgradeFinalized(newBridgeAdapters);
  }

  /**
   * @notice Initiates Index Price Adapter upgrade process. Once block delay has passed the process can be finalized
   * with `finalizeIndexPriceAdaptersUpgrade`
   *
   * @param newIndexPriceAdapters The Index Price Adapter contract addresses
   */
  function initiateIndexPriceAdaptersUpgrade(IIndexPriceAdapter[] memory newIndexPriceAdapters) public onlyAdmin {
    for (uint8 i = 0; i < newIndexPriceAdapters.length; i++) {
      require(Address.isContract(address(newIndexPriceAdapters[i])), "Invalid Index Price Adapter address");
    }

    require(!currentIndexPriceAdaptersUpgrade.exists, "Index Price Adapter upgrade already in progress");

    currentIndexPriceAdaptersUpgrade = IndexPriceAdaptersUpgrade(
      true,
      newIndexPriceAdapters,
      block.number + Constants.FIELD_UPGRADE_DELAY_IN_BLOCKS
    );

    emit IndexPriceAdaptersUpgradeInitiated(newIndexPriceAdapters, currentIndexPriceAdaptersUpgrade.blockThreshold);
  }

  /**
   * @notice Cancels an in-flight Index Price Adapter upgrade that has not yet been finalized
   */
  function cancelIndexPriceAdaptersUpgrade() public onlyAdmin {
    require(currentIndexPriceAdaptersUpgrade.exists, "No Index Price Adapter upgrade in progress");

    delete currentIndexPriceAdaptersUpgrade;

    emit IndexPriceAdaptersUpgradeCanceled();
  }

  /**
   * @notice Finalizes the Index Price Adapter upgrade. The number of blocks specified by
   * `Constants.FIELD_UPGRADE_DELAY_IN_BLOCKS` must have passed since calling `initiateIndexPriceAdaptersUpgrade`
   *
   * @param newIndexPriceAdapters The addresses of the new Index Price Adapter contracts. Must match the order and
   * values of the addresses provided to `initiateIndexPriceAdaptersUpgrade`
   */
  function finalizeIndexPriceAdaptersUpgrade(
    IIndexPriceAdapter[] memory newIndexPriceAdapters
  ) public onlyAdminOrDispatcher {
    require(currentIndexPriceAdaptersUpgrade.exists, "No Index Price Adapter upgrade in progress");

    require(
      currentIndexPriceAdaptersUpgrade.newIndexPriceAdapters.length == newIndexPriceAdapters.length,
      "Address mismatch"
    );
    for (uint8 i = 0; i < newIndexPriceAdapters.length; i++) {
      require(
        currentIndexPriceAdaptersUpgrade.newIndexPriceAdapters[i] == newIndexPriceAdapters[i],
        "Address mismatch"
      );
      newIndexPriceAdapters[i].setActive(exchange);
    }

    require(block.number >= currentIndexPriceAdaptersUpgrade.blockThreshold, "Block threshold not yet reached");

    _loadExchange().setIndexPriceAdapters(newIndexPriceAdapters);

    delete (currentIndexPriceAdaptersUpgrade);

    emit IndexPriceAdaptersUpgradeFinalized(newIndexPriceAdapters);
  }

  /**
   * @notice Initiates Insurance Fund wallet upgrade process. Once block delay has passed
   * the process can be finalized with `finalizeInsuranceFundWalletUpgrade`
   *
   * @param newInsuranceFundWallet The IF wallet address
   */
  function initiateInsuranceFundWalletUpgrade(address newInsuranceFundWallet) public onlyAdmin {
    require(newInsuranceFundWallet != address(0x0), "Invalid IF wallet address");
    require(newInsuranceFundWallet != _loadExchange().insuranceFundWallet(), "Must be different from current");

    require(!currentInsuranceFundWalletUpgrade.exists, "IF wallet upgrade already in progress");

    currentInsuranceFundWalletUpgrade = InsuranceFundWalletUpgrade(
      true,
      newInsuranceFundWallet,
      block.number + Constants.FIELD_UPGRADE_DELAY_IN_BLOCKS
    );

    emit InsuranceFundWalletUpgradeInitiated(newInsuranceFundWallet, currentInsuranceFundWalletUpgrade.blockThreshold);
  }

  /**
   * @notice Cancels an in-flight IF wallet upgrade that has not yet been finalized
   */
  function cancelInsuranceFundWalletUpgrade() public onlyAdmin {
    require(currentInsuranceFundWalletUpgrade.exists, "No IF wallet upgrade in progress");

    delete currentInsuranceFundWalletUpgrade;

    emit InsuranceFundWalletUpgradeCanceled();
  }

  /**
   * @notice Finalizes the IF wallet upgrade. The number of blocks specified by
   * `Constants.FIELD_UPGRADE_DELAY_IN_BLOCKS` must have passed since calling `initiateInsuranceFundWalletUpgrade`
   *
   * @param newInsuranceFundWallet The address of the new IF wallet. Must equal the address provided to
   * `initiateInsuranceFundWalletUpgrade`
   */
  function finalizeInsuranceFundWalletUpgrade(address newInsuranceFundWallet) public onlyAdminOrDispatcher {
    require(currentInsuranceFundWalletUpgrade.exists, "No IF wallet upgrade in progress");
    require(currentInsuranceFundWalletUpgrade.newInsuranceFundWallet == newInsuranceFundWallet, "Address mismatch");
    require(block.number >= currentInsuranceFundWalletUpgrade.blockThreshold, "Block threshold not yet reached");

    require(
      _loadExchange().loadBaseAssetSymbolsWithOpenPositionsByWallet(_loadExchange().insuranceFundWallet()).length == 0,
      "Current IF cannot have open positions"
    );
    require(
      _loadExchange().loadBaseAssetSymbolsWithOpenPositionsByWallet(newInsuranceFundWallet).length == 0,
      "New IF cannot have open positions"
    );

    _loadExchange().setInsuranceFundWallet(newInsuranceFundWallet);
    delete (currentInsuranceFundWalletUpgrade);

    emit InsuranceFundWalletUpgradeFinalized(newInsuranceFundWallet);
  }

  /**
   * @notice Initiates market override upgrade process for `wallet`. If `wallet` is zero address, then the overrides
   * will become the new default values for the market. Once `Constants.FIELD_UPGRADE_DELAY_IN_BLOCKS` has passed the
   * process can be finalized with `finalizeMarketOverridesUpgrade`
   *
   * @param baseAssetSymbol The base asset symbol for the market
   * @param overridableFields New values for overridable fields
   * @param wallet The wallet to apply overrides to. If zero, overrides apply to entire market
   */
  function initiateMarketOverridesUpgrade(
    string memory baseAssetSymbol,
    OverridableMarketFields memory overridableFields,
    address wallet
  ) public onlyAdmin {
    require(
      !currentMarketOverridesUpgradesByBaseAssetSymbolAndWallet[baseAssetSymbol][wallet].exists,
      "Market override upgrade already in progress for wallet"
    );

    Validations.validateOverridableMarketFields(overridableFields);

    uint256 blockThreshold = block.number + Constants.FIELD_UPGRADE_DELAY_IN_BLOCKS;
    currentMarketOverridesUpgradesByBaseAssetSymbolAndWallet[baseAssetSymbol][wallet] = MarketOverridesUpgrade(
      true,
      overridableFields,
      blockThreshold
    );

    emit MarketOverridesUpgradeInitiated(baseAssetSymbol, wallet, overridableFields, blockThreshold);
  }

  /**
   * @notice Cancels an in-flight market override upgrade process that has not yet been finalized
   */
  function cancelMarketOverridesUpgrade(string memory baseAssetSymbol, address wallet) public onlyAdmin {
    require(
      currentMarketOverridesUpgradesByBaseAssetSymbolAndWallet[baseAssetSymbol][wallet].exists,
      "No market override upgrade in progress for wallet"
    );

    delete currentMarketOverridesUpgradesByBaseAssetSymbolAndWallet[baseAssetSymbol][wallet];

    emit MarketOverridesUpgradeCanceled();
  }

  /**
   * @notice Finalizes a market override upgrade process by changing the market's default overridable field values if
   * `wallet` is the zero address, or assigning wallet-specific overrides otherwise. The number of blocks specified by
   * `Constants.FIELD_UPGRADE_DELAY_IN_BLOCKS` must have passed since calling `initiateMarketOverridesUpgrade`
   */
  function finalizeMarketOverridesUpgrade(
    string memory baseAssetSymbol,
    OverridableMarketFields memory overridableFields,
    address wallet
  ) public onlyAdminOrDispatcher {
    MarketOverridesUpgrade memory upgrade = currentMarketOverridesUpgradesByBaseAssetSymbolAndWallet[baseAssetSymbol][
      wallet
    ];
    require(upgrade.exists, "No market override upgrade in progress for wallet");
    require(block.number >= upgrade.blockThreshold, "Block threshold not yet reached");

    require(
      upgrade.newMarketOverrides.initialMarginFraction == overridableFields.initialMarginFraction &&
        upgrade.newMarketOverrides.maintenanceMarginFraction == overridableFields.maintenanceMarginFraction &&
        upgrade.newMarketOverrides.incrementalInitialMarginFraction ==
        overridableFields.incrementalInitialMarginFraction &&
        upgrade.newMarketOverrides.baselinePositionSize == overridableFields.baselinePositionSize &&
        upgrade.newMarketOverrides.incrementalPositionSize == overridableFields.incrementalPositionSize &&
        upgrade.newMarketOverrides.maximumPositionSize == overridableFields.maximumPositionSize &&
        upgrade.newMarketOverrides.minimumPositionSize == overridableFields.minimumPositionSize,
      "Overrides mismatch"
    );

    _loadExchange().setMarketOverrides(baseAssetSymbol, overridableFields, wallet);

    delete (currentMarketOverridesUpgradesByBaseAssetSymbolAndWallet[baseAssetSymbol][wallet]);

    emit MarketOverridesUpgradeFinalized(baseAssetSymbol, wallet, overridableFields);
  }

  /**
   * @notice Initiates Oracle Price Adapter upgrade process. Once block delay has passed the process can be
   * finalized with `finalizeOraclePriceAdapterUpgrade`
   *
   * @param newOraclePriceAdapter The new adapter contract address
   */
  function initiateOraclePriceAdapterUpgrade(IOraclePriceAdapter newOraclePriceAdapter) public onlyAdmin {
    require(!currentOraclePriceAdapterUpgrade.exists, "Oracle price adapter upgrade already in progress");

    require(Address.isContract(address(newOraclePriceAdapter)), "Invalid Oracle Price Adapter address");

    currentOraclePriceAdapterUpgrade.exists = true;
    currentOraclePriceAdapterUpgrade.newContract = address(newOraclePriceAdapter);
    currentOraclePriceAdapterUpgrade.blockThreshold = block.number + Constants.FIELD_UPGRADE_DELAY_IN_BLOCKS;

    emit OraclePriceAdapterUpgradeInitiated(newOraclePriceAdapter, currentBridgeAdaptersUpgrade.blockThreshold);
  }

  /**
   * @notice Cancels an in-flight Oracle Price Adapter upgrade that has not yet been finalized
   */
  function cancelOraclePriceAdapterUpgrade() public onlyAdmin {
    require(currentOraclePriceAdapterUpgrade.exists, "No Oracle Price Adapter upgrade in progress");

    delete currentOraclePriceAdapterUpgrade;

    emit OraclePriceAdapterUpgradeCanceled();
  }

  /**
   * @notice Finalizes the Oracle Price Adapter upgrade. The number of blocks specified by
   * `Constants.FIELD_UPGRADE_DELAY_IN_BLOCKS` must have passed since calling `initiateOraclePriceAdapterUpgrade`
   *
   * @param newOraclePriceAdapter The address of the new Oracle Price Adapter contract. Must equal the address provided
   * to `initiateOraclePriceAdapterUpgrade`
   */
  function finalizeOraclePriceAdapterUpgrade(IOraclePriceAdapter newOraclePriceAdapter) public onlyAdminOrDispatcher {
    require(currentOraclePriceAdapterUpgrade.exists, "No Oracle Price Adapter upgrade in progress");

    require(currentOraclePriceAdapterUpgrade.newContract == address(newOraclePriceAdapter), "Address mismatch");

    require(block.number >= currentOraclePriceAdapterUpgrade.blockThreshold, "Block threshold not yet reached");

<<<<<<< HEAD
    _loadExchange().setOraclePriceAdapter(newOraclePriceAdapter);
=======
    newOraclePriceAdapter.setActive(exchange);
    exchange.setOraclePriceAdapter(newOraclePriceAdapter);
>>>>>>> 4520f2ea

    delete (currentOraclePriceAdapterUpgrade);

    emit OraclePriceAdapterUpgradeFinalized(newOraclePriceAdapter);
  }

  function _loadExchange() private view returns (IExchange) {
    return IExchange(custodian.exchange());
  }
}<|MERGE_RESOLUTION|>--- conflicted
+++ resolved
@@ -413,7 +413,7 @@
         currentIndexPriceAdaptersUpgrade.newIndexPriceAdapters[i] == newIndexPriceAdapters[i],
         "Address mismatch"
       );
-      newIndexPriceAdapters[i].setActive(exchange);
+      newIndexPriceAdapters[i].setActive(_loadExchange());
     }
 
     require(block.number >= currentIndexPriceAdaptersUpgrade.blockThreshold, "Block threshold not yet reached");
@@ -607,12 +607,8 @@
 
     require(block.number >= currentOraclePriceAdapterUpgrade.blockThreshold, "Block threshold not yet reached");
 
-<<<<<<< HEAD
+    newOraclePriceAdapter.setActive(_loadExchange());
     _loadExchange().setOraclePriceAdapter(newOraclePriceAdapter);
-=======
-    newOraclePriceAdapter.setActive(exchange);
-    exchange.setOraclePriceAdapter(newOraclePriceAdapter);
->>>>>>> 4520f2ea
 
     delete (currentOraclePriceAdapterUpgrade);
 
