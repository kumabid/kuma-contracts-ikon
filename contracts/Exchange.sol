// SPDX-License-Identifier: LGPL-3.0-only

pragma solidity 0.8.18;

import { AcquisitionDeleveraging } from "./libraries/AcquisitionDeleveraging.sol";
import { Address } from "@openzeppelin/contracts/utils/Address.sol";
import { AssetUnitConversions } from "./libraries/AssetUnitConversions.sol";
import { BalanceTracking } from "./libraries/BalanceTracking.sol";
import { ClosureDeleveraging } from "./libraries/ClosureDeleveraging.sol";
import { Constants } from "./libraries/Constants.sol";
import { Depositing } from "./libraries/Depositing.sol";
import { ExitFund } from "./libraries/ExitFund.sol";
import { Funding } from "./libraries/Funding.sol";
import { Hashing } from "./libraries/Hashing.sol";
import { IndexPriceMargin } from "./libraries/IndexPriceMargin.sol";
import { MarketAdmin } from "./libraries/MarketAdmin.sol";
import { NonceInvalidations } from "./libraries/NonceInvalidations.sol";
import { OraclePriceMargin } from "./libraries/OraclePriceMargin.sol";
import { Owned } from "./Owned.sol";
import { PositionBelowMinimumLiquidation } from "./libraries/PositionBelowMinimumLiquidation.sol";
import { PositionInDeactivatedMarketLiquidation } from "./libraries/PositionInDeactivatedMarketLiquidation.sol";
import { String } from "./libraries/String.sol";
import { Trading } from "./libraries/Trading.sol";
import { Transferring } from "./libraries/Transferring.sol";
import { Validations } from "./libraries/Validations.sol";
import { WalletExits } from "./libraries/WalletExits.sol";
import { WalletLiquidation } from "./libraries/WalletLiquidation.sol";
import { Withdrawing } from "./libraries/Withdrawing.sol";
import { AcquisitionDeleverageArguments, Balance, ClosureDeleverageArguments, ExecuteTradeArguments, FundingMultiplierQuartet, IndexPrice, Market, MarketOverrides, NonceInvalidation, Order, Trade, OverridableMarketFields, PositionBelowMinimumLiquidationArguments, PositionInDeactivatedMarketLiquidationArguments, Transfer, WalletLiquidationArguments, Withdrawal } from "./libraries/Structs.sol";
import { DeleverageType, LiquidationType, OrderSide } from "./libraries/Enums.sol";
import { IBridgeAdapter, ICustodian, IExchange } from "./libraries/Interfaces.sol";

// solhint-disable-next-line contract-name-camelcase
contract Exchange_v4 is IExchange, Owned {
  using BalanceTracking for BalanceTracking.Storage;
  using NonceInvalidations for mapping(address => NonceInvalidation[]);

  // State variables //

  // Balance tracking
  BalanceTracking.Storage private _balanceTracking;
  // Mapping of wallet => list of base asset symbols with open positions
  mapping(address => string[]) private _baseAssetSymbolsWithOpenPositionsByWallet;
  // Mapping of order wallet hash => isComplete
  mapping(bytes32 => bool) private _completedOrderHashes;
  // Transfers - mapping of transfer wallet hash => isComplete
  mapping(bytes32 => bool) private _completedTransferHashes;
  // Withdrawals - mapping of withdrawal wallet hash => isComplete
  mapping(bytes32 => bool) private _completedWithdrawalHashes;
  // List of whitelisted cross-chain bridge adapter contracts
  IBridgeAdapter[] public bridgeAdapters;
  // Fund custody contract
  ICustodian public custodian;
  // Deposit index
  uint64 public depositIndex;
  // Zero only if Exit Fund has no open positions or quote balance
  uint256 public exitFundPositionOpenedAtBlockNumber;
  // If positive (index increases) longs pay shorts; if negative (index decreases) shorts pay longs
  mapping(string => FundingMultiplierQuartet[]) public fundingMultipliersByBaseAssetSymbol;
  // Milliseconds since epoch, always aligned to funding period
  mapping(string => uint64) public lastFundingRatePublishTimestampInMsByBaseAssetSymbol;
  // Wallet-specific market parameter overrides
  mapping(string => mapping(address => MarketOverrides)) private _marketOverridesByBaseAssetSymbolAndWallet;
  // Mapping of base asset symbol => market struct
<<<<<<< HEAD
  mapping(string => Market) public marketsByBaseAssetSymbol;
  // Mapping of wallet => last invalidated timestampInMs
=======
  mapping(string => Market) private _marketsByBaseAssetSymbol;
  // Mapping of wallet => last invalidated timestamp in milliseconds
>>>>>>> 2168191c
  mapping(address => NonceInvalidation[]) public nonceInvalidationsByWallet;
  // Mapping of order hash => filled quantity in pips
  mapping(bytes32 => uint64) private _partiallyFilledOrderQuantities;
  // Address of ERC20 contract used as collateral and quote for all markets
  address public immutable quoteTokenAddress;
  // Exits
  mapping(address => WalletExits.WalletExit) private _walletExits;

  // State variables - tunable parameters //

  uint256 public chainPropagationPeriodInBlocks;
  uint64 public delegateKeyExpirationPeriodInMs;
  // Slippage tolerance to account for rounding errors when validating liquidation prices for very small position sizes
  uint64 public positionBelowMinimumLiquidationPriceToleranceMultiplier;

  // State variables - changeable wallets //

  address public dispatcherWallet;
  address public exitFundWallet;
  address public feeWallet;
  address[] public indexPriceServiceWallets;
  address public insuranceFundWallet;

  // Events //

  /**
   * @notice Emitted when an admin changes the Chain Propagation Period tunable parameter with
   * `setChainPropagationPeriod`
   */
  event ChainPropagationPeriodChanged(uint256 previousValue, uint256 newValue);
  /**
   * @notice Emitted when an admin changes the Delegate Key Expiration Period tunable parameter with
   * `setDelegateKeyExpirationPeriod`
   */
  event DelegateKeyExpirationPeriodChanged(uint256 previousValue, uint256 newValue);
  /**
   * @notice Emitted when a user deposits quote tokens with `deposit`
   */
  event Deposited(
    uint64 index,
    address sourceWallet,
    address destinationWallet,
    uint64 quantity,
    int64 newExchangeBalance
  );
  /**
   * @notice Emitted when an admin changes the Exit Fund Wallet tunable parameter with `setExitFundWallet`
   */
  event ExitFundWalletChanged(address previousValue, address newValue);
  /**
   * @notice Emitted when an admin changes the Fee Wallet tunable parameter with `setFeeWallet`
   */
  event FeeWalletChanged(address previousValue, address newValue);
  /**
   * @notice Emitted when the Dispatch Wallet publishes a new funding rate with `publishFundingMutiplier`
   */
  event FundingRatePublished(string baseAssetSymbol, int64 fundingRate);
  /**
   * @notice Emitted when the Dispatcher Wallet submits a trade for execution with
   * `executeTrade`
   */
  event TradeExecuted(
    address buyWallet,
    address sellWallet,
    string baseAssetSymbol,
    string quoteAssetSymbol,
    uint64 baseQuantity,
    uint64 quoteQuantity,
    OrderSide makerSide,
    int64 makerFeeQuantity,
    uint64 takerFeeQuantity
  );
  /**
   * @notice Emitted when a user invalidates an order nonce with `invalidateOrderNonce`
   */
  event OrderNonceInvalidated(address wallet, uint128 nonce, uint128 timestampInMs, uint256 effectiveBlockNumber);
  /**
   * @notice Emitted when an admin changes the position below minimum liquidation price tolerance tunable parameter
   * with `setPositionBelowMinimumLiquidationPriceToleranceMultiplier`
   */
  event PositionBelowMinimumLiquidationPriceToleranceMultiplierChanged(uint256 previousValue, uint256 newValue);
  /**
   * @notice Emitted when the Dispatcher Wallet submits a transfer with `transfer`
   */
  event Transferred(
    address sourceWallet,
    address destinationWallet,
    uint64 quantity,
    int64 newSourceWalletExchangeBalance
  );
  /**
   * @notice Emitted when a user clears the exited status of a wallet previously exited with
   * `clearWalletExit`
   */
  event WalletExitCleared(address wallet);
  /**
   * @notice Emitted when a user invokes the Exit Wallet mechanism with `exitWallet`
   */
  event WalletExited(address wallet, uint256 effectiveBlockNumber);
  /**
   * @notice Emitted when a user withdraws available quote token balance through the Exit Wallet mechanism with
   * `withdrawExit`
   */
  event WalletExitWithdrawn(address wallet, uint64 quantity);
  /**
   * @notice Emitted when the Dispatcher Wallet submits a withdrawal with `withdraw`
   */
  event Withdrawn(address wallet, uint64 quantity, int64 newExchangeBalance);

  // Modifiers //

  modifier onlyDispatcher() {
    _onlyDispatcher();
    _;
  }

  modifier onlyDispatcherWhenExitFundHasNoPositions() {
    _onlyDispatcher();
    require(exitFundPositionOpenedAtBlockNumber == 0, "Exit Fund has open positions");
    _;
  }

  modifier onlyDispatcherWhenExitFundHasOpenPositions() {
    _onlyDispatcher();
    require(exitFundPositionOpenedAtBlockNumber > 0, "Exit Fund has no positions");
    _;
  }

  modifier onlyGovernance() {
    require(msg.sender == custodian.governance(), "Caller must be Governance contract");
    _;
  }

  // Functions //

  /**
   * @notice Instantiate a new `Exchange` contract
   *
   * @param balanceMigrationSource Previous Exchange contract to migrate wallet balances from. Not used if zero
   * @param exitFundWallet_ Address of EF wallet
   * @param feeWallet_ Address of Fee wallet
   * @param indexPriceServiceWallets_ Addresses of IPS wallets whitelisted to sign index prices
   * @param insuranceFundWallet_ Address of IF wallet
   * @param quoteTokenAddress_ Address of quote asset ERC20 contract
   *
   * @dev Sets `owner_` and `admin_` to `msg.sender`
   */
  constructor(
    IExchange balanceMigrationSource,
    address exitFundWallet_,
    address feeWallet_,
    address[] memory indexPriceServiceWallets_,
    address insuranceFundWallet_,
    address quoteTokenAddress_
  ) Owned() {
    require(
      address(balanceMigrationSource) == address(0x0) || Address.isContract(address(balanceMigrationSource)),
      "Invalid migration source"
    );
    _balanceTracking.migrationSource = IExchange(balanceMigrationSource);

    require(Address.isContract(address(quoteTokenAddress_)), "Invalid quote asset address");
    quoteTokenAddress = quoteTokenAddress_;

    setExitFundWallet(exitFundWallet_);

    setFeeWallet(feeWallet_);

    require(insuranceFundWallet_ != address(0x0), "Invalid IF wallet address");
    insuranceFundWallet = insuranceFundWallet_;

    for (uint8 i = 0; i < indexPriceServiceWallets_.length; i++) {
      require(indexPriceServiceWallets_[i] != address(0x0), "Invalid IPS wallet");
    }
    indexPriceServiceWallets = indexPriceServiceWallets_;

    // Deposits must be manually enabled via `setDepositIndex`
    depositIndex = Constants.DEPOSIT_INDEX_NOT_SET;
  }

  // Tunable parameters //

  /**
   * @notice Sets a new Chain Propagation Period - the block delay after which order nonce invalidations are respected
   * by `executeTrade` and wallet exits are respected by `executeTrade` and `withdraw`
   *
   * @param newChainPropagationPeriodInBlocks The new Chain Propagation Period expressed as a number of blocks. Must
   * be less than `Constants.MAX_CHAIN_PROPAGATION_PERIOD_IN_BLOCKS`
   */
  function setChainPropagationPeriod(uint256 newChainPropagationPeriodInBlocks) public onlyAdmin {
    require(
      newChainPropagationPeriodInBlocks <= Constants.MAX_CHAIN_PROPAGATION_PERIOD_IN_BLOCKS,
      "Must be less than max"
    );

    uint256 oldChainPropagationPeriodInBlocks = chainPropagationPeriodInBlocks;
    chainPropagationPeriodInBlocks = newChainPropagationPeriodInBlocks;

    emit ChainPropagationPeriodChanged(oldChainPropagationPeriodInBlocks, newChainPropagationPeriodInBlocks);
  }

  /**
   * @notice Sets a new Delegate Key Expiration Period - the delay following a delegated key's nonce timestamp after
   * which it cannot be used to sign orders
   *
   * @param newDelegateKeyExpirationPeriodInMs The new Delegate Key Expiration Period expressed as milliseconds. Must
   * be less than `Constants.MAX_DELEGATE_KEY_EXPIRATION_PERIOD_IN_MS`
   */
  function setDelegateKeyExpirationPeriod(uint64 newDelegateKeyExpirationPeriodInMs) public onlyAdmin {
    require(
      newDelegateKeyExpirationPeriodInMs <= Constants.MAX_DELEGATE_KEY_EXPIRATION_PERIOD_IN_MS,
      "Must be less than max"
    );

    uint64 oldDelegateKeyExpirationPeriodInMs = delegateKeyExpirationPeriodInMs;
    delegateKeyExpirationPeriodInMs = newDelegateKeyExpirationPeriodInMs;

    emit DelegateKeyExpirationPeriodChanged(oldDelegateKeyExpirationPeriodInMs, newDelegateKeyExpirationPeriodInMs);
  }

  /**
   * @notice Sets a new position below minimum liquidation price tolerance multiplier
   *
   * @param newPositionBelowMinimumLiquidationPriceToleranceMultiplier The new position below minimum liquidation price
   * tolerance multiplier. Must be less than `Constants.MAX_FEE_MULTIPLIER`
   */
  function setPositionBelowMinimumLiquidationPriceToleranceMultiplier(
    uint64 newPositionBelowMinimumLiquidationPriceToleranceMultiplier
  ) public onlyAdmin {
    require(
      newPositionBelowMinimumLiquidationPriceToleranceMultiplier <= Constants.MAX_FEE_MULTIPLIER,
      "Must be less than max"
    );

    uint64 oldPositionBelowMinimumLiquidationPriceToleranceMultiplier = positionBelowMinimumLiquidationPriceToleranceMultiplier;
    positionBelowMinimumLiquidationPriceToleranceMultiplier = newPositionBelowMinimumLiquidationPriceToleranceMultiplier;

    emit PositionBelowMinimumLiquidationPriceToleranceMultiplierChanged(
      oldPositionBelowMinimumLiquidationPriceToleranceMultiplier,
      newPositionBelowMinimumLiquidationPriceToleranceMultiplier
    );
  }

  /**
   * @notice Sets the address of the `Custodian` contract as well as initial cross-chain bridge adapters
   *
   * @dev The `Custodian` accepts `Exchange` and `Governance` addresses in its constructor, after which they can only be
   * changed by the `Governance` contract itself. Therefore the `Custodian` must be deployed last and its address set
   * here on an existing `Exchange` contract. This value is immutable once set and cannot be changed again
   *
   * @param newCustodian The address of the `Custodian` contract deployed against this `Exchange` contract's address
   * @param newBridgeAdapters An array of cross-chain bridge adapter contract addresses. They can be passed in here as a
   * convenience to avoid waiting the full field upgrade governance delay following initial deploy
   */
  function setCustodian(ICustodian newCustodian, IBridgeAdapter[] memory newBridgeAdapters) public onlyAdmin {
    require(custodian == ICustodian(payable(address(0x0))), "Custodian can only be set once");
    require(Address.isContract(address(newCustodian)), "Invalid address");

    custodian = newCustodian;

    for (uint8 i = 0; i < newBridgeAdapters.length; i++) {
      require(Address.isContract(address(newBridgeAdapters[i])), "Invalid adapter address");
    }

    bridgeAdapters = newBridgeAdapters;
  }

  /**
   * @notice Enable depositing assets into the Exchange by setting the current deposit index from
   * the old Exchange contract's value. This function can only be called once
   */
  function setDepositIndex() public onlyAdmin {
    require(depositIndex == Constants.DEPOSIT_INDEX_NOT_SET, "Can only be set once");

    depositIndex = address(_balanceTracking.migrationSource) == address(0x0)
      ? 0
      : _balanceTracking.migrationSource.depositIndex();
  }

  /**
   * @notice Sets the address of the Exit Fund wallet
   *
   * @dev The current Exit Fund wallet cannot have any open balances
   *
   * @param newExitFundWallet The new Exit Fund wallet. Must be different from the current one
   */
  function setExitFundWallet(address newExitFundWallet) public onlyAdmin {
    require(newExitFundWallet != address(0x0), "Invalid EF wallet address");
    require(newExitFundWallet != exitFundWallet, "Must be different from current");

    require(
      !ExitFund.doesWalletHaveOpenPositionsOrQuoteBalance(
        exitFundWallet,
        _balanceTracking,
        _baseAssetSymbolsWithOpenPositionsByWallet
      ),
      "EF cannot have open balance"
    );

    address oldExitFundWallet = exitFundWallet;
    exitFundWallet = newExitFundWallet;

    emit ExitFundWalletChanged(oldExitFundWallet, newExitFundWallet);
  }

  /**
   * @notice Sets the address of the Fee wallet
   *
   * @dev Trade and Withdraw fees will accrue in the `_balanceTracking` quote mapping for this wallet
   *
   * @param newFeeWallet The new Fee wallet. Must be different from the current one
   */
  function setFeeWallet(address newFeeWallet) public onlyAdmin {
    require(newFeeWallet != address(0x0), "Invalid fee wallet address");
    require(newFeeWallet != feeWallet, "Must be different from current");

    address oldFeeWallet = feeWallet;
    feeWallet = newFeeWallet;

    emit FeeWalletChanged(oldFeeWallet, newFeeWallet);
  }

  /**
   * @notice Sets bridge adapter contract addresses whitelisted for withdrawals
   */
  function setBridgeAdapters(IBridgeAdapter[] memory newBridgeAdapters) public onlyGovernance {
    bridgeAdapters = newBridgeAdapters;
  }

  /**
   * @notice Sets IPS wallet addresses whitelisted to sign Index Price payloads
   */
  function setIndexPriceServiceWallets(address[] memory newIndexPriceServiceWallets) public onlyGovernance {
    indexPriceServiceWallets = newIndexPriceServiceWallets;
  }

  /**
   * @notice Sets IF wallet address
   */
  function setInsuranceFundWallet(address newInsuranceFundWallet) public onlyGovernance {
    insuranceFundWallet = newInsuranceFundWallet;
  }

  /**
   * @notice Load a wallet's balance-tracking struct by asset symbol
   *
   * @param wallet The wallet address to load the balance for. Can be different from `msg.sender`
   * @param assetSymbol The asset symbol to load the wallet's balance for
   *
   * @return The internal `Balance` struct tracking the asset at `assetSymbol` currently in an open position for or
   * deposited by `wallet`
   */
  function loadBalanceStructBySymbol(
    address wallet,
    string memory assetSymbol
  ) public view override returns (Balance memory) {
    return _balanceTracking.loadBalanceStructFromMigrationSourceIfNeeded(wallet, assetSymbol);
  }

  /**
   * @notice Load a wallet's balance by asset symbol, in pips
   *
   * @param wallet The wallet address to load the balance for. Can be different from `msg.sender`
   * @param assetSymbol The asset symbol to load the wallet's balance for
   *
   * @return balance The quantity denominated in pips of asset at `assetSymbol` currently in an open position or
   * quote balance by `wallet` if base or quote respectively. Result may be negative
   */
  function loadBalanceBySymbol(address wallet, string memory assetSymbol) public view override returns (int64 balance) {
    balance = _balanceTracking.loadBalanceFromMigrationSourceIfNeeded(wallet, assetSymbol);

    if (String.isEqual(assetSymbol, Constants.QUOTE_ASSET_SYMBOL)) {
      balance += Funding.loadOutstandingWalletFunding_delegatecall(
        wallet,
        _balanceTracking,
        _baseAssetSymbolsWithOpenPositionsByWallet,
        fundingMultipliersByBaseAssetSymbol,
        lastFundingRatePublishTimestampInMsByBaseAssetSymbol,
        marketsByBaseAssetSymbol
      );
    }
  }

  /**
   * @notice Load the balance of quote asset the wallet can withdraw after exiting, in pips
   *
   * @param wallet The wallet address to load the exit quote balance for. Can be different from `msg.sender`
   *
   * @return balance The quantity denominated in pips of quote asset that can be withdrawn after exiting the wallet.
   * Result may be zero, in which case an exit withdrawal would not transfer out any quote but would still close all
   * positions and quote balance. The available quote for exit can validly be negative for the EF wallet, in which case
   * this function will return 0 since no withdrawal is possible. For all other wallets, the exit quote calculations are
   * designed such that the result quantity to withdraw is never negative; however the return type is still signed to
   * provide visibility into unforeseen bugs or rounding errors
   */
  function loadQuoteQuantityAvailableForExitWithdrawal(address wallet) public view returns (int64) {
    return
      OraclePriceMargin.loadQuoteQuantityAvailableForExitWithdrawalIncludingOutstandingWalletFunding_delegatecall(
        exitFundWallet,
        wallet,
        _balanceTracking,
        _baseAssetSymbolsWithOpenPositionsByWallet,
        fundingMultipliersByBaseAssetSymbol,
        lastFundingRatePublishTimestampInMsByBaseAssetSymbol,
        _marketOverridesByBaseAssetSymbolAndWallet,
        marketsByBaseAssetSymbol
      );
  }

  // Dispatcher whitelisting //

  /**
   * @notice Sets the wallet whitelisted to dispatch transactions calling the `executeTrade` and `withdraw`
   * functions
   *
   * @param newDispatcherWallet The new whitelisted dispatcher wallet. Must be different from the current one
   */
  function setDispatcher(address newDispatcherWallet) public onlyAdmin {
    require(newDispatcherWallet != address(0x0), "Invalid wallet address");
    require(newDispatcherWallet != dispatcherWallet, "Must be different from current");
    dispatcherWallet = newDispatcherWallet;
  }

  /**
   * @notice Clears the currently set whitelisted dispatcher wallet, effectively disabling calling any functions
   * restricted by the `onlyDispatcherWhenExitFundHasNoPositions` modifier until a new wallet is set with `setDispatcher`
   */
  function removeDispatcher() public onlyAdmin {
    dispatcherWallet = address(0x0);
  }

  // Depositing //

  /**
   * @notice Deposit quote token
   *
   * @param quantityInAssetUnits The quantity to deposit. The sending wallet must first call the `approve` method on
   * the token contract for at least this quantity
   * @param destinationWallet The wallet which will be credited for the new balance. Defaults to sending wallet if zero
   */
  function deposit(uint256 quantityInAssetUnits, address destinationWallet) public {
    address destinationWallet_ = destinationWallet == address(0x0) ? msg.sender : destinationWallet;

    (uint64 quantity, int64 newExchangeBalance) = Depositing.deposit_delegatecall(
      custodian,
      depositIndex,
      quantityInAssetUnits,
      quoteTokenAddress,
      msg.sender,
      destinationWallet_,
      _balanceTracking,
      _walletExits
    );

    depositIndex++;

    emit Deposited(depositIndex, msg.sender, destinationWallet_, quantity, newExchangeBalance);
  }

  // Trades //

  /**
   * @notice Settles a trade between two orders submitted and matched off-chain
   *
   * @param tradeArguments An `ExecuteTradeArguments` struct encoding the buy order, sell order, and trade
   * execution parameters
   */
  function executeTrade(ExecuteTradeArguments memory tradeArguments) public onlyDispatcherWhenExitFundHasNoPositions {
    Trading.executeTrade_delegatecall(
      Trading.Arguments(
        tradeArguments,
        delegateKeyExpirationPeriodInMs,
        exitFundWallet,
        feeWallet,
        insuranceFundWallet
      ),
      _balanceTracking,
      _baseAssetSymbolsWithOpenPositionsByWallet,
      _completedOrderHashes,
      fundingMultipliersByBaseAssetSymbol,
      lastFundingRatePublishTimestampInMsByBaseAssetSymbol,
      _marketOverridesByBaseAssetSymbolAndWallet,
      marketsByBaseAssetSymbol,
      nonceInvalidationsByWallet,
      _partiallyFilledOrderQuantities,
      _walletExits
    );

    emit TradeExecuted(
      tradeArguments.buy.wallet,
      tradeArguments.sell.wallet,
      tradeArguments.trade.baseAssetSymbol,
      Constants.QUOTE_ASSET_SYMBOL,
      tradeArguments.trade.baseQuantity,
      tradeArguments.trade.quoteQuantity,
      tradeArguments.trade.makerSide,
      tradeArguments.trade.makerFeeQuantity,
      tradeArguments.trade.takerFeeQuantity
    );
  }

  // Liquidation //

  /**
   * @notice Liquidates a single position below the market's configured `minimumPositionSize` to the Insurance Fund
   * at the current index price
   */
  function liquidatePositionBelowMinimum(
    PositionBelowMinimumLiquidationArguments memory liquidationArguments
  ) public onlyDispatcherWhenExitFundHasNoPositions {
    PositionBelowMinimumLiquidation.liquidate_delegatecall(
      liquidationArguments,
      exitFundWallet,
      insuranceFundWallet,
      positionBelowMinimumLiquidationPriceToleranceMultiplier,
      _balanceTracking,
      _baseAssetSymbolsWithOpenPositionsByWallet,
      fundingMultipliersByBaseAssetSymbol,
      lastFundingRatePublishTimestampInMsByBaseAssetSymbol,
      _marketOverridesByBaseAssetSymbolAndWallet,
      marketsByBaseAssetSymbol
    );
  }

  /**
   * @notice Liquidates a single position in a deactivated market at the previously set index price
   */
  function liquidatePositionInDeactivatedMarket(
    PositionInDeactivatedMarketLiquidationArguments memory liquidationArguments
  ) public onlyDispatcherWhenExitFundHasNoPositions {
    PositionInDeactivatedMarketLiquidation.liquidate_delegatecall(
      liquidationArguments,
      feeWallet,
      _balanceTracking,
      _baseAssetSymbolsWithOpenPositionsByWallet,
      fundingMultipliersByBaseAssetSymbol,
      lastFundingRatePublishTimestampInMsByBaseAssetSymbol,
      marketsByBaseAssetSymbol
    );
  }

  /**
   * @notice Liquidates all positions held by a wallet below maintenance requirements to the Insurance Fund at each
   * position's bankruptcy price
   */
  function liquidateWalletInMaintenance(
    WalletLiquidationArguments memory liquidationArguments
  ) public onlyDispatcherWhenExitFundHasNoPositions {
    WalletLiquidation.liquidate_delegatecall(
      liquidationArguments,
      exitFundPositionOpenedAtBlockNumber, // Will always be 0 per modifier
      exitFundWallet,
      insuranceFundWallet,
      LiquidationType.WalletInMaintenance,
      _balanceTracking,
      _baseAssetSymbolsWithOpenPositionsByWallet,
      fundingMultipliersByBaseAssetSymbol,
      lastFundingRatePublishTimestampInMsByBaseAssetSymbol,
      _marketOverridesByBaseAssetSymbolAndWallet,
      marketsByBaseAssetSymbol
    );
  }

  /**
   * @notice Liquidates all positions held by a wallet below maintenance requirements to the Exit Fund at each
   * position's bankruptcy price
   */
  function liquidateWalletInMaintenanceDuringSystemRecovery(
    WalletLiquidationArguments memory liquidationArguments
  ) public onlyDispatcherWhenExitFundHasOpenPositions {
    exitFundPositionOpenedAtBlockNumber = WalletLiquidation.liquidate_delegatecall(
      liquidationArguments,
      exitFundPositionOpenedAtBlockNumber,
      exitFundWallet,
      insuranceFundWallet,
      LiquidationType.WalletInMaintenanceDuringSystemRecovery,
      _balanceTracking,
      _baseAssetSymbolsWithOpenPositionsByWallet,
      fundingMultipliersByBaseAssetSymbol,
      lastFundingRatePublishTimestampInMsByBaseAssetSymbol,
      _marketOverridesByBaseAssetSymbolAndWallet,
      marketsByBaseAssetSymbol
    );
  }

  /**
   * @notice Liquidates all positions of an exited wallet to the Insurance Fund at each position's exit price
   */
  function liquidateWalletExited(
    WalletLiquidationArguments memory liquidationArguments
  ) public onlyDispatcherWhenExitFundHasNoPositions {
    require(_walletExits[liquidationArguments.liquidatingWallet].exists, "Wallet not exited");

    WalletLiquidation.liquidate_delegatecall(
      liquidationArguments,
      exitFundPositionOpenedAtBlockNumber, // Will always be 0 per modifier
      exitFundWallet,
      insuranceFundWallet,
      LiquidationType.WalletExited,
      _balanceTracking,
      _baseAssetSymbolsWithOpenPositionsByWallet,
      fundingMultipliersByBaseAssetSymbol,
      lastFundingRatePublishTimestampInMsByBaseAssetSymbol,
      _marketOverridesByBaseAssetSymbolAndWallet,
      marketsByBaseAssetSymbol
    );
  }

  // Automatic Deleveraging (ADL) //

  /**
   * @notice Reduces a single position held by a wallet below maintenance requirements by deleveraging a counterparty
   * position at the bankruptcy price of the liquidating wallet
   */
  function deleverageInMaintenanceAcquisition(
    AcquisitionDeleverageArguments memory deleverageArguments
  ) public onlyDispatcherWhenExitFundHasNoPositions {
    AcquisitionDeleveraging.deleverage_delegatecall(
      deleverageArguments,
      DeleverageType.WalletInMaintenanceAcquisition,
      exitFundWallet,
      insuranceFundWallet,
      _balanceTracking,
      _baseAssetSymbolsWithOpenPositionsByWallet,
      fundingMultipliersByBaseAssetSymbol,
      lastFundingRatePublishTimestampInMsByBaseAssetSymbol,
      _marketOverridesByBaseAssetSymbolAndWallet,
      marketsByBaseAssetSymbol
    );
  }

  /**
   * @notice Reduces a single position held by the Insurance Fund by deleveraging a counterparty position at the entry
   * price of the Insurance Fund
   */
  function deleverageInsuranceFundClosure(
    ClosureDeleverageArguments memory deleverageArguments
  ) public onlyDispatcherWhenExitFundHasNoPositions {
    ClosureDeleveraging.deleverage_delegatecall(
      deleverageArguments,
      DeleverageType.InsuranceFundClosure,
      exitFundPositionOpenedAtBlockNumber, // Will always be 0 per modifier
      exitFundWallet,
      insuranceFundWallet,
      _balanceTracking,
      _baseAssetSymbolsWithOpenPositionsByWallet,
      fundingMultipliersByBaseAssetSymbol,
      lastFundingRatePublishTimestampInMsByBaseAssetSymbol,
      _marketOverridesByBaseAssetSymbolAndWallet,
      marketsByBaseAssetSymbol
    );
  }

  /**
   * @notice Reduces a single position held by an exited wallet by deleveraging a counterparty position at the exit
   * price of the liquidating wallet
   */
  function deleverageExitAcquisition(
    AcquisitionDeleverageArguments memory deleverageArguments
  ) public onlyDispatcherWhenExitFundHasNoPositions {
    require(_walletExits[deleverageArguments.liquidatingWallet].exists, "Wallet not exited");

    AcquisitionDeleveraging.deleverage_delegatecall(
      deleverageArguments,
      DeleverageType.WalletExitAcquisition,
      exitFundWallet,
      insuranceFundWallet,
      _balanceTracking,
      _baseAssetSymbolsWithOpenPositionsByWallet,
      fundingMultipliersByBaseAssetSymbol,
      lastFundingRatePublishTimestampInMsByBaseAssetSymbol,
      _marketOverridesByBaseAssetSymbolAndWallet,
      marketsByBaseAssetSymbol
    );
  }

  /**
   * @notice Reduces a single position held by the Exit Fund by deleveraging a counterparty position at the index
   * price or the Exit Fund's bankruptcy price if the Exit Fund account value is positive or negative, respectively
   */
  function deleverageExitFundClosure(
    ClosureDeleverageArguments memory deleverageArguments
  ) public onlyDispatcherWhenExitFundHasOpenPositions {
    exitFundPositionOpenedAtBlockNumber = ClosureDeleveraging.deleverage_delegatecall(
      deleverageArguments,
      DeleverageType.ExitFundClosure,
      exitFundPositionOpenedAtBlockNumber,
      exitFundWallet,
      insuranceFundWallet,
      _balanceTracking,
      _baseAssetSymbolsWithOpenPositionsByWallet,
      fundingMultipliersByBaseAssetSymbol,
      lastFundingRatePublishTimestampInMsByBaseAssetSymbol,
      _marketOverridesByBaseAssetSymbolAndWallet,
      marketsByBaseAssetSymbol
    );
  }

  // Transfers //

  function transfer(Transfer memory transfer_) public onlyDispatcherWhenExitFundHasNoPositions {
    int64 newSourceWalletExchangeBalance = Transferring.transfer_delegatecall(
      Transferring.Arguments(transfer_, exitFundWallet, insuranceFundWallet, feeWallet),
      _balanceTracking,
      _baseAssetSymbolsWithOpenPositionsByWallet,
      _completedTransferHashes,
      fundingMultipliersByBaseAssetSymbol,
      lastFundingRatePublishTimestampInMsByBaseAssetSymbol,
      _marketOverridesByBaseAssetSymbolAndWallet,
      marketsByBaseAssetSymbol,
      _walletExits
    );

    emit Transferred(
      transfer_.sourceWallet,
      transfer_.destinationWallet,
      transfer_.grossQuantity,
      newSourceWalletExchangeBalance
    );
  }

  // Withdrawing //

  /**
   * @notice Settles a user withdrawal submitted off-chain. Calls restricted to currently
   * whitelisted Dispatcher wallet
   *
   * @param withdrawal A `Withdrawal` struct encoding the parameters of the withdrawal
   */
  function withdraw(Withdrawal memory withdrawal) public onlyDispatcherWhenExitFundHasNoPositions {
    require(!WalletExits.isWalletExitFinalized(withdrawal.wallet, _walletExits), "Wallet exited");

    int64 newExchangeBalance = Withdrawing.withdraw_delegatecall(
      Withdrawing.WithdrawArguments(
        withdrawal,
        quoteTokenAddress,
        custodian,
        exitFundPositionOpenedAtBlockNumber,
        exitFundWallet,
        feeWallet
      ),
      _balanceTracking,
      _baseAssetSymbolsWithOpenPositionsByWallet,
      _completedWithdrawalHashes,
      bridgeAdapters,
      fundingMultipliersByBaseAssetSymbol,
      lastFundingRatePublishTimestampInMsByBaseAssetSymbol,
      _marketOverridesByBaseAssetSymbolAndWallet,
      marketsByBaseAssetSymbol
    );

    emit Withdrawn(withdrawal.wallet, withdrawal.grossQuantity, newExchangeBalance);
  }

  // Market management //

  /**
   * @notice Create a new market that will initially be deactivated. Funding multipliers will be backfilled with zero
   * values for the current day UTC. Note this may block publishing new funding multipliers for up to half the funding
   * period interval following market creation
   */
  function addMarket(Market memory newMarket) public onlyAdmin {
    MarketAdmin.addMarket_delegatecall(
      newMarket,
      fundingMultipliersByBaseAssetSymbol,
      lastFundingRatePublishTimestampInMsByBaseAssetSymbol,
      marketsByBaseAssetSymbol
    );
  }

  /**
   * @notice Activate a market, which allows positions to be opened and funding payments made
   */
  function activateMarket(string memory baseAssetSymbol) public onlyDispatcherWhenExitFundHasNoPositions {
    MarketAdmin.activateMarket_delegatecall(baseAssetSymbol, marketsByBaseAssetSymbol);
  }

  /**
   * @notice Deactivate a market
   */
  function deactivateMarket(string memory baseAssetSymbol) public onlyDispatcherWhenExitFundHasNoPositions {
    MarketAdmin.deactivateMarket_delegatecall(baseAssetSymbol, marketsByBaseAssetSymbol);
  }

  /**
   * @notice Publish updated index prices for markets
   *
   * @dev Access must be `onlyDispatcher` rather than `onlyDispatcherWhenExitFundHasNoPositions` to facilitate EF
   * closure deleveraging during system recovery
   */
  function publishIndexPrices(IndexPrice[] memory indexPrices) public onlyDispatcher {
    MarketAdmin.publishIndexPrices_delegatecall(indexPrices, indexPriceServiceWallets, marketsByBaseAssetSymbol);
  }

  /**
   * @notice Set overridable market parameters for a specific wallet or as new market defaults
   */
  function setMarketOverrides(
    string memory baseAssetSymbol,
    OverridableMarketFields memory marketOverrides,
    address wallet
  ) public onlyGovernance {
    require(marketsByBaseAssetSymbol[baseAssetSymbol].exists, "Invalid market");

    if (wallet == address(0x0)) {
      marketsByBaseAssetSymbol[baseAssetSymbol].overridableFields = marketOverrides;
    } else {
      _marketOverridesByBaseAssetSymbolAndWallet[baseAssetSymbol][wallet] = MarketOverrides({
        exists: true,
        overridableFields: marketOverrides
      });
    }
  }

  /**
   * @notice Sends tokens mistakenly sent directly to the `Exchange` to the fee wallet (the absence of a `receive`
   * function rejects incoming native asset transfers)
   */
  function skim(address tokenAddress) public onlyAdmin {
    Withdrawing.skim_delegatecall(tokenAddress, feeWallet);
  }

  // Perps //

  /**
   * @notice Pushes fundingRate × indexPrice to fundingMultipliersByBaseAssetSymbol mapping for market. Uses timestamp
   * component of index price to determine if funding rate is too recent after previously publish funding rate, and to
   * backfill empty values if a funding period was missed
   */
  function publishFundingMultiplier(
    string memory baseAssetSymbol,
    int64 fundingRate
  ) public onlyDispatcherWhenExitFundHasNoPositions {
    Funding.publishFundingMultiplier_delegatecall(
      baseAssetSymbol,
      fundingRate,
      fundingMultipliersByBaseAssetSymbol,
      lastFundingRatePublishTimestampInMsByBaseAssetSymbol,
      marketsByBaseAssetSymbol
    );

    emit FundingRatePublished(baseAssetSymbol, fundingRate);
  }

  /**
   * @notice Updates quote balance with historical funding payments for a market by walking funding multipliers
   * published since last position update up to max allowable by gas constraints
   */
  function applyOutstandingWalletFundingForMarket(address wallet, string memory baseAssetSymbol) public {
    Funding.applyOutstandingWalletFundingForMarket_delegatecall(
      baseAssetSymbol,
      wallet,
      _balanceTracking,
      _baseAssetSymbolsWithOpenPositionsByWallet,
      fundingMultipliersByBaseAssetSymbol,
      lastFundingRatePublishTimestampInMsByBaseAssetSymbol,
      marketsByBaseAssetSymbol
    );
  }

  /**
   * @notice Calculate total outstanding funding payments
   */
  function loadOutstandingWalletFunding(address wallet) public view returns (int64) {
    return
      Funding.loadOutstandingWalletFunding_delegatecall(
        wallet,
        _balanceTracking,
        _baseAssetSymbolsWithOpenPositionsByWallet,
        fundingMultipliersByBaseAssetSymbol,
        lastFundingRatePublishTimestampInMsByBaseAssetSymbol,
        marketsByBaseAssetSymbol
      );
  }

  /**
   * @notice Calculate total account value for a wallet by summing its quote asset balance and each open position's
   * notional values as computed by latest published index price. Result may be negative. Since index prices are
   * published lazily, the result may be out of date for a market with little activity
   *
   * @param wallet The wallet address to calculate total account value for
   */
  function loadTotalAccountValueFromIndexPrices(address wallet) public view returns (int64) {
    return
      IndexPriceMargin.loadTotalAccountValueIncludingOutstandingWalletFunding_delegatecall(
        wallet,
        _balanceTracking,
        _baseAssetSymbolsWithOpenPositionsByWallet,
        fundingMultipliersByBaseAssetSymbol,
        lastFundingRatePublishTimestampInMsByBaseAssetSymbol,
        marketsByBaseAssetSymbol
      );
  }

  /**
   * @notice Calculate total account value for a wallet by summing its quote asset balance and each open position's
   * notional values as computed by on-chain feed price. Result may be negative
   *
   * @param wallet The wallet address to calculate total account value for
   */
  function loadTotalAccountValueFromOraclePrices(address wallet) public view returns (int64) {
    return
      OraclePriceMargin.loadTotalAccountValueIncludingOutstandingWalletFunding_delegatecall(
        wallet,
        _balanceTracking,
        _baseAssetSymbolsWithOpenPositionsByWallet,
        fundingMultipliersByBaseAssetSymbol,
        lastFundingRatePublishTimestampInMsByBaseAssetSymbol,
        marketsByBaseAssetSymbol
      );
  }

  /**
   * @notice Calculate total initial margin requirement for a wallet by summing each open position's initial margin
   * requirement as computed by latest published index price. Since index prices are published lazily, the result may be
   * out of date for a market with little activity
   *
   * @param wallet The wallet address to calculate total initial margin requirement for
   */
  function loadTotalInitialMarginRequirementFromIndexPrices(address wallet) public view returns (uint64) {
    return
      IndexPriceMargin.loadTotalInitialMarginRequirement_delegatecall(
        wallet,
        _balanceTracking,
        _baseAssetSymbolsWithOpenPositionsByWallet,
        _marketOverridesByBaseAssetSymbolAndWallet,
        marketsByBaseAssetSymbol
      );
  }

  /**
   * @notice Calculate total initial margin requirement for a wallet by summing each open position's initial margin
   * requirement as computed by on-chain feed price
   *
   * @param wallet The wallet address to calculate total initial margin requirement for
   */
  function loadTotalInitialMarginRequirementFromOraclePrices(address wallet) public view returns (uint64) {
    return
      OraclePriceMargin.loadTotalInitialMarginRequirement_delegatecall(
        wallet,
        _balanceTracking,
        _baseAssetSymbolsWithOpenPositionsByWallet,
        _marketOverridesByBaseAssetSymbolAndWallet,
        marketsByBaseAssetSymbol
      );
  }

  /**
   * @notice Calculate total maintenence margin requirement for a wallet by summing each open position's maintanence
   * margin requirement as computed by latest published index price. Since index prices are published lazily, the result
   * may be out of date for a market with little activity
   *
   * @param wallet The wallet address to calculate total maintanence margin requirement for
   */
  function loadTotalMaintenanceMarginRequirementFromIndexPrices(address wallet) public view returns (uint64) {
    return
      IndexPriceMargin.loadTotalMaintenanceMarginRequirement_delegatecall(
        wallet,
        _balanceTracking,
        _baseAssetSymbolsWithOpenPositionsByWallet,
        _marketOverridesByBaseAssetSymbolAndWallet,
        marketsByBaseAssetSymbol
      );
  }

  /**
   * @notice Calculate total maintenence margin requirement for a wallet by summing each open position's maintanence
   * margin requirement as computed by on-chain feed price
   *
   * @param wallet The wallet address to calculate total maintanence margin requirement for
   */
  function loadTotalMaintenanceMarginRequirementFromOraclePrices(address wallet) public view returns (uint64) {
    return
      OraclePriceMargin.loadTotalMaintenanceMarginRequirement_delegatecall(
        wallet,
        _balanceTracking,
        _baseAssetSymbolsWithOpenPositionsByWallet,
        _marketOverridesByBaseAssetSymbolAndWallet,
        marketsByBaseAssetSymbol
      );
  }

  // Wallet exits //

  /**
   * @notice Flags the sending wallet as exited, immediately disabling deposits upon mining. After the Chain Propagation
   * Period passes trades and withdrawals are also disabled for the wallet, and quote asset may then be withdrawn via
   * `withdrawExit`
   */
  function exitWallet() public {
    uint256 blockThreshold = Withdrawing.exitWallet_delegatecall(
      chainPropagationPeriodInBlocks,
      exitFundWallet,
      insuranceFundWallet,
      msg.sender,
      _walletExits
    );

    emit WalletExited(msg.sender, blockThreshold);
  }

  /**
   * @notice Close all open positions and withdraw the net quote balance for an exited wallet. The Chain Propagation
   * Period must have already passed since calling `exitWallet`
   */
  function withdrawExit(address wallet) public {
    (uint256 exitFundPositionOpenedAtBlockNumber_, uint64 quantity) = Withdrawing.withdrawExit_delegatecall(
      Withdrawing.WithdrawExitArguments(wallet, custodian, exitFundWallet, quoteTokenAddress),
      exitFundPositionOpenedAtBlockNumber,
      _balanceTracking,
      _baseAssetSymbolsWithOpenPositionsByWallet,
      fundingMultipliersByBaseAssetSymbol,
      lastFundingRatePublishTimestampInMsByBaseAssetSymbol,
      _marketOverridesByBaseAssetSymbolAndWallet,
      marketsByBaseAssetSymbol,
      _walletExits
    );
    exitFundPositionOpenedAtBlockNumber = exitFundPositionOpenedAtBlockNumber_;

    emit WalletExitWithdrawn(wallet, quantity);
  }

  /**
   * @notice Clears exited status of sending wallet. Upon mining immediately enables deposits, trades, and withdrawals
   * by sending wallet
   */
  function clearWalletExit() public {
    require(WalletExits.isWalletExitFinalized(msg.sender, _walletExits), "Wallet exit not finalized");

    delete _walletExits[msg.sender];

    emit WalletExitCleared(msg.sender);
  }

  // Invalidation //

  /**
   * @notice Invalidate all order nonces with a timestampInMs lower than the one provided
   *
   * @param nonce A Version 1 UUID. After calling and once the Chain Propagation Period has elapsed,
   * `executeTrade` will reject order nonces from this wallet with a timestampInMs component lower than the one
   * provided
   */
  function invalidateOrderNonce(uint128 nonce) public {
    (uint64 timestampInMs, uint256 effectiveBlockNumber) = nonceInvalidationsByWallet.invalidateOrderNonce(
      nonce,
      chainPropagationPeriodInBlocks
    );

    emit OrderNonceInvalidated(msg.sender, nonce, timestampInMs, effectiveBlockNumber);
  }

  function _onlyDispatcher() private view {
    require(msg.sender == dispatcherWallet, "Caller must be Dispatcher wallet");
  }
}<|MERGE_RESOLUTION|>--- conflicted
+++ resolved
@@ -62,13 +62,8 @@
   // Wallet-specific market parameter overrides
   mapping(string => mapping(address => MarketOverrides)) private _marketOverridesByBaseAssetSymbolAndWallet;
   // Mapping of base asset symbol => market struct
-<<<<<<< HEAD
   mapping(string => Market) public marketsByBaseAssetSymbol;
-  // Mapping of wallet => last invalidated timestampInMs
-=======
-  mapping(string => Market) private _marketsByBaseAssetSymbol;
   // Mapping of wallet => last invalidated timestamp in milliseconds
->>>>>>> 2168191c
   mapping(address => NonceInvalidation[]) public nonceInvalidationsByWallet;
   // Mapping of order hash => filled quantity in pips
   mapping(bytes32 => uint64) private _partiallyFilledOrderQuantities;
