// SPDX-License-Identifier: LGPL-3.0-only

pragma solidity 0.8.18;

import { AcquisitionDeleveraging } from "./libraries/AcquisitionDeleveraging.sol";
import { Address } from "@openzeppelin/contracts/utils/Address.sol";
import { AssetUnitConversions } from "./libraries/AssetUnitConversions.sol";
import { BalanceTracking } from "./libraries/BalanceTracking.sol";
import { ClosureDeleveraging } from "./libraries/ClosureDeleveraging.sol";
import { Constants } from "./libraries/Constants.sol";
import { Depositing } from "./libraries/Depositing.sol";
import { ExitFund } from "./libraries/ExitFund.sol";
import { Exiting } from "./libraries/Exiting.sol";
import { Funding } from "./libraries/Funding.sol";
import { Hashing } from "./libraries/Hashing.sol";
import { FieldUpgradeGovernance } from "./libraries/FieldUpgradeGovernance.sol";
import { IndexPriceMargin } from "./libraries/IndexPriceMargin.sol";
import { MarketAdmin } from "./libraries/MarketAdmin.sol";
import { NonceInvalidations } from "./libraries/NonceInvalidations.sol";
import { OnChainPriceFeedMargin } from "./libraries/OnChainPriceFeedMargin.sol";
import { Owned } from "./Owned.sol";
import { PositionBelowMinimumLiquidation } from "./libraries/PositionBelowMinimumLiquidation.sol";
import { PositionInDeactivatedMarketLiquidation } from "./libraries/PositionInDeactivatedMarketLiquidation.sol";
import { String } from "./libraries/String.sol";
import { Trading } from "./libraries/Trading.sol";
import { Transferring } from "./libraries/Transferring.sol";
import { WalletLiquidation } from "./libraries/WalletLiquidation.sol";
import { Withdrawing } from "./libraries/Withdrawing.sol";
import { AcquisitionDeleverageArguments, Balance, ClosureDeleverageArguments, ExecuteOrderBookTradeArguments, FundingMultiplierQuartet, IndexPrice, Market, MarketOverrides, NonceInvalidation, Order, OrderBookTrade, OverridableMarketFields, PositionBelowMinimumLiquidationArguments, PositionInDeactivatedMarketLiquidationArguments, Transfer, WalletLiquidationArguments, Withdrawal } from "./libraries/Structs.sol";
import { DeleverageType, LiquidationType, OrderSide } from "./libraries/Enums.sol";
import { ICustodian, IExchange } from "./libraries/Interfaces.sol";

// solhint-disable-next-line contract-name-camelcase
contract Exchange_v4 is IExchange, Owned {
  using BalanceTracking for BalanceTracking.Storage;
  using FieldUpgradeGovernance for FieldUpgradeGovernance.Storage;
  using NonceInvalidations for mapping(address => NonceInvalidation[]);

  // State variables //

  // Balance tracking
  BalanceTracking.Storage private _balanceTracking;
  // Mapping of wallet => list of base asset symbols with open positions
  mapping(address => string[]) private _baseAssetSymbolsWithOpenPositionsByWallet;
  // Mapping of order wallet hash => isComplete
  mapping(bytes32 => bool) private _completedOrderHashes;
  // Transfers - mapping of transfer wallet hash => isComplete
  mapping(bytes32 => bool) private _completedTransferHashes;
  // Withdrawals - mapping of withdrawal wallet hash => isComplete
  mapping(bytes32 => bool) private _completedWithdrawalHashes;
  // In-progress IF wallet upgrade
  FieldUpgradeGovernance.Storage private _fieldUpgradeGovernance;
  // Fund custody contract
  ICustodian public custodian;
  // Deposit index
  uint64 public depositIndex;
  // Zero only if Exit Fund has no open positions or quote balance
  uint256 private _exitFundPositionOpenedAtBlockNumber;
  // If positive (index increases) longs pay shorts; if negative (index decreases) shorts pay longs
  mapping(string => FundingMultiplierQuartet[]) public fundingMultipliersByBaseAssetSymbol;
  // Milliseconds since epoch, always aligned to funding period
  mapping(string => uint64) public lastFundingRatePublishTimestampInMsByBaseAssetSymbol;
  // Wallet-specific market parameter overrides
  mapping(string => mapping(address => MarketOverrides)) private _marketOverridesByBaseAssetSymbolAndWallet;
  // Mapping of base asset symbol => market struct
  mapping(string => Market) private _marketsByBaseAssetSymbol;
  // Mapping of wallet => last invalidated timestampInMs
  mapping(address => NonceInvalidation[]) public nonceInvalidationsByWallet;
  // Mapping of order hash => filled quantity in pips
  mapping(bytes32 => uint64) private _partiallyFilledOrderQuantities;
  // Address of ERC20 contract used as collateral and quote for all markets
  address public immutable quoteAssetAddress;
  // Exits
  mapping(address => Exiting.WalletExit) private _walletExits;

  // State variables - tunable parameters //

  uint256 public chainPropagationPeriodInBlocks;
  uint64 public delegateKeyExpirationPeriodInMs;
  uint64 public positionBelowMinimumLiquidationPriceToleranceMultiplier;

  // State variables - tunable wallets //

  address public dispatcherWallet;
  address public exitFundWallet;
  address public feeWallet;
  // TODO Upgrade through Governance
  address[] public indexPriceCollectionServiceWallets;
  address public insuranceFundWallet;

  // Events //

  /**
   * @notice Emitted when an admin changes the Chain Propagation Period tunable parameter with
   * `setChainPropagationPeriod`
   */
  event ChainPropagationPeriodChanged(uint256 previousValue, uint256 newValue);
  /**
   * @notice Emitted when an admin changes the Delegate Key Expiration Period tunable parameter with
   * `setDelegateKeyExpirationPeriod`
   */
  event DelegateKeyExpirationPeriodChanged(uint256 previousValue, uint256 newValue);
  /**
   * @notice Emitted when a user deposits quote tokens with `deposit`
   */
  event Deposited(uint64 index, address wallet, uint64 quantity, int64 newExchangeBalance);
  /**
   * @notice Emitted when an admin changes the Exit Fund Wallet tunable parameter with `setExitFundWallet`
   */
  event ExitFundWalletChanged(address previousValue, address newValue);
  /**
   * @notice Emitted when an admin changes the Fee Wallet tunable parameter with `setFeeWallet`
   */
  event FeeWalletChanged(address previousValue, address newValue);
  /**
   * @notice Emitted when the Dispatch Wallet publishes a new funding rate with `publishFundingMutiplier`
   */
  event FundingRatePublished(string baseAssetSymbol, int64 fundingRate);
  /**
   * @notice Emitted when admin initiates IPCS wallet upgrade of with `initiateIndexPriceCollectionServiceWalletsUpgrade`
   */
  event IndexPriceCollectionServiceWalletsUpgradeInitiated(
    address[] oldIndexPriceCollectionServiceWallets,
    address[] newIndexPriceCollectionServiceWallets,
    uint256 blockThreshold
  );
  /**
   * @notice Emitted when admin cancels previously started IPCS wallet upgrade with `cancelIndexPriceCollectionServiceWalletsUpgrade`
   */
  event IndexPriceCollectionServiceWalletsUpgradeCanceled(
    address[] oldIndexPriceCollectionServiceWalletsWallet,
    address[] newIndexPriceCollectionServiceWalletsWallet
  );
  /**
   * @notice Emitted when admin finalizes IF wallet upgrade with `finalizeIndexPriceCollectionServiceWalletsUpgrade`
   */
  event IndexPriceCollectionServiceWalletsUpgradeFinalized(
    address[] oldIndexPriceCollectionServiceWalletsWallet,
    address[] newIndexPriceCollectionServiceWalletsWallet
  );
  /**
   * @notice Emitted when admin initiates IF wallet upgrade of with `initiateInsuranceFundWalletUpgrade`
   */
  event InsuranceFundWalletUpgradeInitiated(
    address oldInsuranceFundWallet,
    address newInsuranceFundWallet,
    uint256 blockThreshold
  );
  /**
   * @notice Emitted when admin cancels previously started IF wallet upgrade with `cancelInsuranceFundWalletUpgrade`
   */
  event InsuranceFundWalletUpgradeCanceled(address oldInsuranceFundWallet, address newInsuranceFundWallet);
  /**
   * @notice Emitted when admin finalizes IF wallet upgrade with `finalizeInsuranceFundWalletUpgrade`
   */
  event InsuranceFundWalletUpgradeFinalized(address oldInsuranceFundWallet, address newInsuranceFundWallet);
  /**
   * @notice Emitted when admin initiates market override upgrade with `initiateMarketOverridesUpgrade`
   */
  event MarketOverridesUpgradeInitiated(string baseAssetSymbol, address wallet, uint256 blockThreshold);
  /**
   * @notice Emitted when admin cancels previously started market override upgrade with `cancelMarketOverridesUpgrade`
   */
  event MarketOverridesUpgradeCanceled(string baseAssetSymbol, address wallet);
  /**
   * @notice Emitted when admin finalizes market override upgrade with `finalizeMarketOverridesUpgrade`
   */
  event MarketOverridesUpgradeFinalized(string baseAssetSymbol, address wallet);
  /**
   * @notice Emitted when the Dispatcher Wallet submits a trade for execution with
   * `executeOrderBookTrade`
   */
  event OrderBookTradeExecuted(
    address buyWallet,
    address sellWallet,
    string baseAssetSymbol,
    string quoteAssetSymbol,
    uint64 baseQuantity,
    uint64 quoteQuantity,
    OrderSide takerSide,
    int64 makerFeeQuantity,
    uint64 takerFeeQuantity
  );
  /**
   * @notice Emitted when a user invalidates an order nonce with `invalidateOrderNonce`
   */
  event OrderNonceInvalidated(address wallet, uint128 nonce, uint128 timestampInMs, uint256 effectiveBlockNumber);
  /**
   * @notice Emitted when an admin changes the position below minimum liquidation price tolerance tunable parameter
   * with `setPositionBelowMinimumLiquidationPriceToleranceMultiplier`
   */
  event PositionBelowMinimumLiquidationPriceToleranceMultiplierChanged(uint256 previousValue, uint256 newValue);
  /**
   * @notice Emitted when the Dispatcher Wallet submits a transfer with `transfer`
   */
  event Transferred(
    address sourceWallet,
    address destinationWallet,
    uint64 quantity,
    int64 newSourceWalletExchangeBalance
  );
  /**
   * @notice Emitted when a user clears the exited status of a wallet previously exited with
   * `clearWalletExit`
   */
  event WalletExitCleared(address wallet);
  /**
   * @notice Emitted when a user invokes the Exit Wallet mechanism with `exitWallet`
   */
  event WalletExited(address wallet, uint256 effectiveBlockNumber);
  /**
   * @notice Emitted when a user withdraws available quote token balance through the Exit Wallet mechanism with
   * `withdrawExit`
   */
  event WalletExitWithdrawn(address wallet, uint64 quantity);
  /**
   * @notice Emitted when the Dispatcher Wallet submits a withdrawal with `withdraw`
   */
  event Withdrawn(address wallet, uint64 quantity, int64 newExchangeBalance);

  // Modifiers //

  modifier onlyDispatcherWhenExitFundHasNoPositions() {
    require(msg.sender == dispatcherWallet, "Caller must be dispatcher");
    require(_exitFundPositionOpenedAtBlockNumber == 0, "Exit Fund has open positions");
    _;
  }

  modifier onlyDispatcherWhenExitFundHasOpenPositions() {
    require(msg.sender == dispatcherWallet, "Caller must be dispatcher");
    require(_exitFundPositionOpenedAtBlockNumber > 0, "Exit Fund has no positions");
    _;
  }

  // Functions //

  /**
   * @notice Instantiate a new `Exchange` contract
   *
   * @dev Sets `_balanceTracking.migrationSource` to first argument, and `owner_` and `admin_` to `msg.sender`
   */
  constructor(
    IExchange balanceMigrationSource,
    address quoteAssetAddress_,
    address exitFundWallet_,
    address feeWallet_,
    address insuranceFundWallet_,
    address[] memory indexPriceCollectionServiceWallets_
  ) Owned() {
    require(
      address(balanceMigrationSource) == address(0x0) || Address.isContract(address(balanceMigrationSource)),
      "Invalid migration source"
    );
    _balanceTracking.migrationSource = balanceMigrationSource;

    require(Address.isContract(address(quoteAssetAddress_)), "Invalid quote asset address");
    quoteAssetAddress = quoteAssetAddress_;

    setExitFundWallet(exitFundWallet_);

    setFeeWallet(feeWallet_);

    require(insuranceFundWallet_ != address(0x0), "Invalid IF wallet address");
    insuranceFundWallet = insuranceFundWallet_;

    for (uint8 i = 0; i < indexPriceCollectionServiceWallets_.length; i++) {
      require(address(indexPriceCollectionServiceWallets_[i]) != address(0x0), "Invalid IPCS wallet");
    }
    indexPriceCollectionServiceWallets = indexPriceCollectionServiceWallets_;

    // Deposits must be manually enabled via `setDepositIndex`
    depositIndex = Constants.DEPOSIT_INDEX_NOT_SET;
  }

  // Tunable parameters //

  /**
   * @notice Sets a new Chain Propagation Period - the block delay after which order nonce invalidations are respected
   * by `executeOrderBookTrade` and wallet exits are respected by `executeOrderBookTrade` and `withdraw`
   *
   * @param newChainPropagationPeriodInBlocks The new Chain Propagation Period expressed as a number of blocks. Must
   * be less than `Constants.MAX_CHAIN_PROPAGATION_PERIOD_IN_BLOCKS`
   */
  function setChainPropagationPeriod(uint256 newChainPropagationPeriodInBlocks) public onlyAdmin {
    require(
      newChainPropagationPeriodInBlocks <= Constants.MAX_CHAIN_PROPAGATION_PERIOD_IN_BLOCKS,
      "Must be less than max"
    );

    uint256 oldChainPropagationPeriodInBlocks = chainPropagationPeriodInBlocks;
    chainPropagationPeriodInBlocks = newChainPropagationPeriodInBlocks;

    emit ChainPropagationPeriodChanged(oldChainPropagationPeriodInBlocks, newChainPropagationPeriodInBlocks);
  }

  /**
   * @notice Sets a new Delegate Key Expiration Period - the delay following a delegated key's nonce timestamp after
   * which it cannot be used to sign orders
   *
   * @param newDelegateKeyExpirationPeriodInMs The new Delegate Key Expiration Period expressed as milliseconds. Must
   * be less than `Constants.MAX_DELEGATE_KEY_EXPIRATION_PERIOD_IN_MS`
   */
  function setDelegateKeyExpirationPeriod(uint64 newDelegateKeyExpirationPeriodInMs) public onlyAdmin {
    require(
      newDelegateKeyExpirationPeriodInMs <= Constants.MAX_DELEGATE_KEY_EXPIRATION_PERIOD_IN_MS,
      "Must be less than max"
    );

    uint64 oldDelegateKeyExpirationPeriodInMs = delegateKeyExpirationPeriodInMs;
    delegateKeyExpirationPeriodInMs = newDelegateKeyExpirationPeriodInMs;

    emit DelegateKeyExpirationPeriodChanged(oldDelegateKeyExpirationPeriodInMs, newDelegateKeyExpirationPeriodInMs);
  }

  /**
   * @notice Sets a new position below minimum liquidation price tolerance multiplier
   *
   * @param newPositionBelowMinimumLiquidationPriceToleranceMultiplier The new position below minimum liquidation price
   * tolerance multiplier expressed in decimal pips * 10^8. Must be less than `Constants.MAX_FEE_MULTIPLIER`
   */
  function setPositionBelowMinimumLiquidationPriceToleranceMultiplier(
    uint64 newPositionBelowMinimumLiquidationPriceToleranceMultiplier
  ) public onlyAdmin {
    require(
      newPositionBelowMinimumLiquidationPriceToleranceMultiplier <= Constants.MAX_FEE_MULTIPLIER,
      "Must be less than max"
    );

    uint64 oldPositionBelowMinimumLiquidationPriceToleranceMultiplier = positionBelowMinimumLiquidationPriceToleranceMultiplier;
    positionBelowMinimumLiquidationPriceToleranceMultiplier = newPositionBelowMinimumLiquidationPriceToleranceMultiplier;

    emit PositionBelowMinimumLiquidationPriceToleranceMultiplierChanged(
      oldPositionBelowMinimumLiquidationPriceToleranceMultiplier,
      newPositionBelowMinimumLiquidationPriceToleranceMultiplier
    );
  }

  /**
   * @notice Sets the address of the `Custodian` contract
   *
   * @dev The `Custodian` accepts `Exchange` and `Governance` addresses in its constructor, after
   * which they can only be changed by the `Governance` contract itself. Therefore the `Custodian`
   * must be deployed last and its address set here on an existing `Exchange` contract. This value
   * is immutable once set and cannot be changed again
   *
   * @param newCustodian The address of the `Custodian` contract deployed against this `Exchange`
   * contract's address
   */
  function setCustodian(ICustodian newCustodian) public onlyAdmin {
    require(custodian == ICustodian(payable(address(0x0))), "Custodian can only be set once");
    require(Address.isContract(address(newCustodian)), "Invalid address");

    custodian = newCustodian;
  }

  /**
   * @notice Enable depositing assets into the Exchange by setting the current deposit index from
   * the old Exchange contract's value. This function can only be called once
   */
  function setDepositIndex() public onlyAdmin {
    require(depositIndex == Constants.DEPOSIT_INDEX_NOT_SET, "Can only be set once");

    depositIndex = address(_balanceTracking.migrationSource) == address(0x0)
      ? 0
      : _balanceTracking.migrationSource.depositIndex();
  }

  /**
   * @notice Sets the address of the Exit Fund wallet
   *
   * @dev The current Exit Fund wallet cannot have any open balances
   *
   * @param newExitFundWallet The new Exit Fund wallet. Must be different from the current one
   */
  function setExitFundWallet(address newExitFundWallet) public onlyAdmin {
    require(newExitFundWallet != address(0x0), "Invalid EF wallet address");
    require(newExitFundWallet != exitFundWallet, "Must be different from current");

    require(
      !ExitFund.isExitFundPositionOrQuoteOpen(
        exitFundWallet,
        _balanceTracking,
        _baseAssetSymbolsWithOpenPositionsByWallet
      ),
      "EF cannot have open balance"
    );

    address oldExitFundWallet = exitFundWallet;
    exitFundWallet = newExitFundWallet;

    emit ExitFundWalletChanged(oldExitFundWallet, newExitFundWallet);
  }

  /**
   * @notice Sets the address of the Fee wallet
   *
   * @dev Trade and Withdraw fees will accrue in the `_balanceTracking` quote mapping for this wallet
   *
   * @param newFeeWallet The new Fee wallet. Must be different from the current one
   */
  function setFeeWallet(address newFeeWallet) public onlyAdmin {
    require(newFeeWallet != address(0x0), "Invalid fee wallet address");
    require(newFeeWallet != feeWallet, "Must be different from current");

    address oldFeeWallet = feeWallet;
    feeWallet = newFeeWallet;

    emit FeeWalletChanged(oldFeeWallet, newFeeWallet);
  }

  /**
   * @notice Initiates Index Price Collection Service wallet upgrade proccess. Once block delay has passed the process
   * can be finalized with `finalizeIndexPriceCollectionServiceWalletsUpgrade`
   *
   * @param newIndexPriceCollectionServiceWallets The IPCS wallet addresses
   */
  function initiateIndexPriceCollectionServiceWalletsUpgrade(
    address[] memory newIndexPriceCollectionServiceWallets
  ) public onlyAdmin {
    _fieldUpgradeGovernance.initiateIndexPriceCollectionServiceWalletsUpgrade_delegatecall(
      newIndexPriceCollectionServiceWallets
    );

    emit IndexPriceCollectionServiceWalletsUpgradeInitiated(
      indexPriceCollectionServiceWallets,
      newIndexPriceCollectionServiceWallets,
      _fieldUpgradeGovernance.currentIndexPriceCollectionServiceWalletsUpgrade.blockThreshold
    );
  }

  /**
   * @notice Cancels an in-flight IPCS wallet upgrade that has not yet been finalized
   */
  function cancelIndexPriceCollectionServiceWalletsUpgrade() public onlyAdmin {
    address[] memory newIndexPriceCollectionServiceWallets = _fieldUpgradeGovernance
      .cancelIndexPriceCollectionServiceWalletsUpgrade_delegatecall();

    emit IndexPriceCollectionServiceWalletsUpgradeCanceled(
      indexPriceCollectionServiceWallets,
      newIndexPriceCollectionServiceWallets
    );
  }

  /**
   * @notice Finalizes the IPCS wallet upgrade. The number of blocks specified by
   * `Constants.FIELD_UPGRADE_DELAY_IN_BLOCKS` must have passed since calling
   * `initiateIndexPriceCollectionServiceWalletsUpgrade`
   *
   * @param newIndexPriceCollectionServiceWallets The address of the new IPCS wallets. Must equal the addresses
   * provided to `initiateIndexPriceCollectionServiceWalletsUpgrade`
   */
  function finalizeIndexPriceCollectionServiceWalletsUpgrade(
    address[] memory newIndexPriceCollectionServiceWallets
  ) public onlyAdmin {
    _fieldUpgradeGovernance.finalizeIndexPriceCollectionServiceWalletsUpgrade_delegatecall(
      newIndexPriceCollectionServiceWallets
    );

    address[] memory oldIndexPriceCollectionServiceWallets = indexPriceCollectionServiceWallets;
    indexPriceCollectionServiceWallets = newIndexPriceCollectionServiceWallets;

    emit IndexPriceCollectionServiceWalletsUpgradeFinalized(
      oldIndexPriceCollectionServiceWallets,
      newIndexPriceCollectionServiceWallets
    );
  }

  /**
   * @notice Initiates Insurance Fund wallet upgrade proccess. Once block delay has passed
   * the process can be finalized with `finalizeInsuranceFundWalletUpgrade`
   *
   * @param newInsuranceFundWallet The IF wallet address
   */
  function initiateInsuranceFundWalletUpgrade(
    address newInsuranceFundWallet
  ) public onlyDispatcherWhenExitFundHasNoPositions {
    _fieldUpgradeGovernance.initiateInsuranceFundWalletUpgrade_delegatecall(
      insuranceFundWallet,
      newInsuranceFundWallet
    );

    emit InsuranceFundWalletUpgradeInitiated(
      insuranceFundWallet,
      newInsuranceFundWallet,
      _fieldUpgradeGovernance.currentInsuranceFundWalletUpgrade.blockThreshold
    );
  }

  /**
   * @notice Cancels an in-flight IF wallet upgrade that has not yet been finalized
   */
  function cancelInsuranceFundWalletUpgrade() public onlyDispatcherWhenExitFundHasNoPositions {
    address newInsuranceFundWallet = _fieldUpgradeGovernance.cancelInsuranceFundWalletUpgrade_delegatecall();

    emit InsuranceFundWalletUpgradeCanceled(insuranceFundWallet, newInsuranceFundWallet);
  }

  /**
   * @notice Finalizes the IF wallet upgrade. The number of blocks specified by
   * `Constants.FIELD_UPGRADE_DELAY_IN_BLOCKS` must have passed since calling `initiateInsuranceFundWalletUpgrade`
   *
   * @param newInsuranceFundWallet The address of the new IF wallet. Must equal the address provided to
   * `initiateInsuranceFundWalletUpgrade`
   */
  function finalizeInsuranceFundWalletUpgrade(
    address newInsuranceFundWallet
  ) public onlyDispatcherWhenExitFundHasNoPositions {
    _fieldUpgradeGovernance.finalizeInsuranceFundWalletUpgrade_delegatecall(newInsuranceFundWallet);

    address oldInsuranceFundWallet = insuranceFundWallet;
    insuranceFundWallet = newInsuranceFundWallet;

    emit InsuranceFundWalletUpgradeFinalized(oldInsuranceFundWallet, newInsuranceFundWallet);
  }

  /**
   * @notice Load a wallet's balance-tracking struct by asset symbol
   *
   * @param wallet The wallet address to load the balance for. Can be different from `msg.sender`
   * @param assetSymbol The asset symbol to load the wallet's balance for
   *
   * @return The internal `Balance` struct tracking the asset at `assetSymbol` currently in an open position for or
   * deposited by `wallet`
   */
  function loadBalanceStructBySymbol(
    address wallet,
    string memory assetSymbol
  ) public view override returns (Balance memory) {
    return _balanceTracking.loadBalanceStructFromMigrationSourceIfNeeded(wallet, assetSymbol);
  }

  /**
   * @notice Load a wallet's balance by asset symbol, in pips
   *
   * @param wallet The wallet address to load the balance for. Can be different from `msg.sender`
   * @param assetSymbol The asset symbol to load the wallet's balance for
   *
   * @return balance The quantity denominated in pips of asset at `assetSymbol` currently in an open position or
   * quote balance by `wallet` if base or quote respectively. Result may be negative
   */
  function loadBalanceBySymbol(address wallet, string memory assetSymbol) public view override returns (int64 balance) {
    balance = _balanceTracking.loadBalanceFromMigrationSourceIfNeeded(wallet, assetSymbol);

    if (String.isEqual(assetSymbol, Constants.QUOTE_ASSET_SYMBOL)) {
      balance += Funding.loadOutstandingWalletFunding_delegatecall(
        wallet,
        _balanceTracking,
        _baseAssetSymbolsWithOpenPositionsByWallet,
        fundingMultipliersByBaseAssetSymbol,
        lastFundingRatePublishTimestampInMsByBaseAssetSymbol,
        _marketsByBaseAssetSymbol
      );
    }
  }

  /**
   * @notice Load the balance of quote asset the wallet can withdraw after exiting, in pips
   *
   * @param wallet The wallet address to load the exit quote balance for. Can be different from `msg.sender`
   *
   * @return balance The quantity denominated in pips of quote asset that can be withdrawn after exiting the wallet.
   * Result may be zero, in which case an exit withdrawal would not transfer out any quote but would still close all
   * positions and quote balance. The available quote for exit can validly be negative for the EF wallet. For all other
   * wallets, the exit quote calculations are designed such that the result quantity to withdraw is never negative;
   * however the return type is still signed to provide visibility into case of unforseen bugs or rounding errors
   */
  function loadQuoteQuantityAvailableForExitWithdrawal(address wallet) public view returns (int64) {
    return
      Funding.loadQuoteQuantityAvailableForExitWithdrawalIncludingOutstandingWalletFunding_delegatecall(
        exitFundWallet,
        wallet,
        _balanceTracking,
        _baseAssetSymbolsWithOpenPositionsByWallet,
        fundingMultipliersByBaseAssetSymbol,
        lastFundingRatePublishTimestampInMsByBaseAssetSymbol,
        _marketOverridesByBaseAssetSymbolAndWallet,
        _marketsByBaseAssetSymbol
      );
  }

  // Dispatcher whitelisting //

  /**
   * @notice Sets the wallet whitelisted to dispatch transactions calling the `executeOrderBookTrade` and `withdraw`
   * functions
   *
   * @param newDispatcherWallet The new whitelisted dispatcher wallet. Must be different from the current one
   */
  function setDispatcher(address newDispatcherWallet) public onlyAdmin {
    require(newDispatcherWallet != address(0x0), "Invalid wallet address");
    require(newDispatcherWallet != dispatcherWallet, "Must be different from current");
    dispatcherWallet = newDispatcherWallet;
  }

  /**
   * @notice Clears the currently set whitelisted dispatcher wallet, effectively disabling calling any functions
   * restricted by the `onlyDispatcherWhenExitFundHasNoPositions` modifier until a new wallet is set with `setDispatcher`
   */
  function removeDispatcher() public onlyAdmin {
    dispatcherWallet = address(0x0);
  }

  // Depositing //

  /**
   * @notice Deposit quote token
   *
   * @param quantityInAssetUnits The quantity to deposit. The sending wallet must first call the `approve` method on
   * the token contract for at least this quantity
   * @param destinationWallet The wallet which will be credited for the new balance. Defaults to sending wallet if zero
   */
<<<<<<< HEAD
  function deposit(uint256 quantityInAssetUnits) public {
=======
  function deposit(uint256 quantityInAssetUnits, address destinationWallet) external {
>>>>>>> 42e86145
    (uint64 quantity, int64 newExchangeBalance) = Depositing.deposit_delegatecall(
      custodian,
      depositIndex,
      quantityInAssetUnits,
      quoteAssetAddress,
      msg.sender,
      destinationWallet == address(0x0) ? msg.sender : destinationWallet,
      _balanceTracking,
      _walletExits
    );

    depositIndex++;

    emit Deposited(depositIndex, msg.sender, quantity, newExchangeBalance);
  }

  // Trades //

  /**
   * @notice Settles a trade between two orders submitted and matched off-chain
   *
   * @param tradeArguments An `ExecuteOrderBookTradeArguments` struct encoding the buy order, sell order, and trade
   * execution parameters
   */
  function executeOrderBookTrade(
    ExecuteOrderBookTradeArguments memory tradeArguments
  ) public onlyDispatcherWhenExitFundHasNoPositions {
    Trading.executeOrderBookTrade_delegatecall(
      Trading.Arguments(
        tradeArguments,
        delegateKeyExpirationPeriodInMs,
        exitFundWallet,
        feeWallet,
        insuranceFundWallet
      ),
      _balanceTracking,
      _baseAssetSymbolsWithOpenPositionsByWallet,
      _completedOrderHashes,
      fundingMultipliersByBaseAssetSymbol,
      lastFundingRatePublishTimestampInMsByBaseAssetSymbol,
      _marketOverridesByBaseAssetSymbolAndWallet,
      _marketsByBaseAssetSymbol,
      nonceInvalidationsByWallet,
      _partiallyFilledOrderQuantities,
      _walletExits
    );

    emit OrderBookTradeExecuted(
      tradeArguments.buy.wallet,
      tradeArguments.sell.wallet,
      tradeArguments.orderBookTrade.baseAssetSymbol,
      tradeArguments.orderBookTrade.quoteAssetSymbol,
      tradeArguments.orderBookTrade.baseQuantity,
      tradeArguments.orderBookTrade.quoteQuantity,
      tradeArguments.orderBookTrade.makerSide == OrderSide.Buy ? OrderSide.Sell : OrderSide.Buy,
      tradeArguments.orderBookTrade.makerFeeQuantity,
      tradeArguments.orderBookTrade.takerFeeQuantity
    );
  }

  // Liquidation //

  /**
   * @notice Liquidates a single position below the market's configured `minimumPositionSize` to the Insurance Fund
   * at the current index price
   */
  function liquidatePositionBelowMinimum(
    PositionBelowMinimumLiquidationArguments memory liquidationArguments
  ) public onlyDispatcherWhenExitFundHasNoPositions {
    PositionBelowMinimumLiquidation.liquidate_delegatecall(
      PositionBelowMinimumLiquidation.Arguments(
        liquidationArguments,
        positionBelowMinimumLiquidationPriceToleranceMultiplier,
        insuranceFundWallet
      ),
      _balanceTracking,
      _baseAssetSymbolsWithOpenPositionsByWallet,
      fundingMultipliersByBaseAssetSymbol,
      lastFundingRatePublishTimestampInMsByBaseAssetSymbol,
      _marketOverridesByBaseAssetSymbolAndWallet,
      _marketsByBaseAssetSymbol
    );
  }

  /**
   * @notice Liquidates a single position in a deactivated market at the previously set index price
   */
  function liquidatePositionInDeactivatedMarket(
    PositionInDeactivatedMarketLiquidationArguments memory liquidationArguments
  ) public onlyDispatcherWhenExitFundHasNoPositions {
    PositionInDeactivatedMarketLiquidation.liquidate_delegatecall(
      liquidationArguments,
      feeWallet,
      _balanceTracking,
      _baseAssetSymbolsWithOpenPositionsByWallet,
      fundingMultipliersByBaseAssetSymbol,
      lastFundingRatePublishTimestampInMsByBaseAssetSymbol,
      _marketsByBaseAssetSymbol
    );
  }

  /**
   * @notice Liquidates all positions held by a wallet below maintenance requirements to the Insurance Fund at each
   * position's bankruptcy price
   */
  function liquidateWalletInMaintenance(
    WalletLiquidationArguments memory liquidationArguments
  ) public onlyDispatcherWhenExitFundHasNoPositions {
    WalletLiquidation.liquidate_delegatecall(
      WalletLiquidation.Arguments(
        liquidationArguments,
        LiquidationType.WalletInMaintenance,
        exitFundWallet,
        insuranceFundWallet
      ),
      0,
      _balanceTracking,
      _baseAssetSymbolsWithOpenPositionsByWallet,
      fundingMultipliersByBaseAssetSymbol,
      lastFundingRatePublishTimestampInMsByBaseAssetSymbol,
      _marketOverridesByBaseAssetSymbolAndWallet,
      _marketsByBaseAssetSymbol
    );
  }

  /**
   * @notice Liquidates all positions held by a wallet below maintenance requirements to the Exit Fund at each
   * position's bankruptcy price
   */
  function liquidateWalletInMaintenanceDuringSystemRecovery(
    WalletLiquidationArguments memory liquidationArguments
  ) public onlyDispatcherWhenExitFundHasOpenPositions {
    _exitFundPositionOpenedAtBlockNumber = WalletLiquidation.liquidate_delegatecall(
      WalletLiquidation.Arguments(
        liquidationArguments,
        LiquidationType.WalletInMaintenanceDuringSystemRecovery,
        exitFundWallet,
        insuranceFundWallet
      ),
      _exitFundPositionOpenedAtBlockNumber,
      _balanceTracking,
      _baseAssetSymbolsWithOpenPositionsByWallet,
      fundingMultipliersByBaseAssetSymbol,
      lastFundingRatePublishTimestampInMsByBaseAssetSymbol,
      _marketOverridesByBaseAssetSymbolAndWallet,
      _marketsByBaseAssetSymbol
    );
  }

  /**
   * @notice Liquidates all positions of an exited wallet to the Insurance Fund at each position's exit price
   */
  function liquidateWalletExited(
    WalletLiquidationArguments memory liquidationArguments
  ) public onlyDispatcherWhenExitFundHasNoPositions {
    require(_walletExits[liquidationArguments.liquidatingWallet].exists, "Wallet not exited");

    WalletLiquidation.liquidate_delegatecall(
      WalletLiquidation.Arguments(
        liquidationArguments,
        LiquidationType.WalletExited,
        exitFundWallet,
        insuranceFundWallet
      ),
      0,
      _balanceTracking,
      _baseAssetSymbolsWithOpenPositionsByWallet,
      fundingMultipliersByBaseAssetSymbol,
      lastFundingRatePublishTimestampInMsByBaseAssetSymbol,
      _marketOverridesByBaseAssetSymbolAndWallet,
      _marketsByBaseAssetSymbol
    );
  }

  // Automatic Deleveraging (ADL) //

  /**
   * @notice Reduces a single position held by a wallet below maintenance requirements by deleveraging a counterparty
   * position at the bankruptcy price of the liquidating wallet
   */
  function deleverageInMaintenanceAcquisition(
    AcquisitionDeleverageArguments memory deleverageArguments
  ) public onlyDispatcherWhenExitFundHasNoPositions {
    AcquisitionDeleveraging.deleverage_delegatecall(
      AcquisitionDeleveraging.Arguments(
        deleverageArguments,
        DeleverageType.WalletInMaintenance,
        exitFundWallet,
        insuranceFundWallet
      ),
      _balanceTracking,
      _baseAssetSymbolsWithOpenPositionsByWallet,
      fundingMultipliersByBaseAssetSymbol,
      lastFundingRatePublishTimestampInMsByBaseAssetSymbol,
      _marketOverridesByBaseAssetSymbolAndWallet,
      _marketsByBaseAssetSymbol
    );
  }

  /**
   * @notice Reduces a single position held by the Insurance Fund by deleveraging a counterparty position at the entry
   * price of the Insurance Fund
   */
  function deleverageInsuranceFundClosure(
    ClosureDeleverageArguments memory deleverageArguments
  ) public onlyDispatcherWhenExitFundHasNoPositions {
    ClosureDeleveraging.deleverage_delegatecall(
      ClosureDeleveraging.Arguments(
        deleverageArguments,
        DeleverageType.InsuranceFundClosure,
        exitFundWallet,
        insuranceFundWallet
      ),
      0,
      _balanceTracking,
      _baseAssetSymbolsWithOpenPositionsByWallet,
      fundingMultipliersByBaseAssetSymbol,
      lastFundingRatePublishTimestampInMsByBaseAssetSymbol,
      _marketOverridesByBaseAssetSymbolAndWallet,
      _marketsByBaseAssetSymbol
    );
  }

  /**
   * @notice Reduces a single position held by an exited wallet by deleveraging a counterparty position at the exit
   * price of the liquidating wallet
   */
  function deleverageExitAcquisition(
    AcquisitionDeleverageArguments memory deleverageArguments
  ) public onlyDispatcherWhenExitFundHasNoPositions {
    require(_walletExits[deleverageArguments.liquidatingWallet].exists, "Wallet not exited");

    AcquisitionDeleveraging.deleverage_delegatecall(
      AcquisitionDeleveraging.Arguments(
        deleverageArguments,
        DeleverageType.WalletExited,
        exitFundWallet,
        insuranceFundWallet
      ),
      _balanceTracking,
      _baseAssetSymbolsWithOpenPositionsByWallet,
      fundingMultipliersByBaseAssetSymbol,
      lastFundingRatePublishTimestampInMsByBaseAssetSymbol,
      _marketOverridesByBaseAssetSymbolAndWallet,
      _marketsByBaseAssetSymbol
    );
  }

  /**
   * @notice Reduces a single position held by the Exit Fund by deleveraging a counterparty position at the index
   * price or the Exit Fund's bankruptcy price if the Exit Fund account value is positive or negative, respectively
   */
  function deleverageExitFundClosure(
    ClosureDeleverageArguments memory deleverageArguments
  ) public onlyDispatcherWhenExitFundHasOpenPositions {
    _exitFundPositionOpenedAtBlockNumber = ClosureDeleveraging.deleverage_delegatecall(
      ClosureDeleveraging.Arguments(
        deleverageArguments,
        DeleverageType.ExitFundClosure,
        exitFundWallet,
        insuranceFundWallet
      ),
      _exitFundPositionOpenedAtBlockNumber,
      _balanceTracking,
      _baseAssetSymbolsWithOpenPositionsByWallet,
      fundingMultipliersByBaseAssetSymbol,
      lastFundingRatePublishTimestampInMsByBaseAssetSymbol,
      _marketOverridesByBaseAssetSymbolAndWallet,
      _marketsByBaseAssetSymbol
    );
  }

  // Transfers //

  function transfer(Transfer memory transfer_) public onlyDispatcherWhenExitFundHasNoPositions {
    int64 newSourceWalletExchangeBalance = Transferring.transfer_delegatecall(
      Transferring.Arguments(transfer_, exitFundWallet, insuranceFundWallet, feeWallet),
      _balanceTracking,
      _baseAssetSymbolsWithOpenPositionsByWallet,
      _completedTransferHashes,
      fundingMultipliersByBaseAssetSymbol,
      lastFundingRatePublishTimestampInMsByBaseAssetSymbol,
      _marketOverridesByBaseAssetSymbolAndWallet,
      _marketsByBaseAssetSymbol,
      _walletExits
    );

    emit Transferred(
      transfer_.sourceWallet,
      transfer_.destinationWallet,
      transfer_.grossQuantity,
      newSourceWalletExchangeBalance
    );
  }

  // Withdrawing //

  /**
   * @notice Settles a user withdrawal submitted off-chain. Calls restricted to currently
   * whitelisted Dispatcher wallet
   *
   * @param withdrawal A `Withdrawal` struct encoding the parameters of the withdrawal
   */
  function withdraw(Withdrawal memory withdrawal) public onlyDispatcherWhenExitFundHasNoPositions {
    require(!Exiting.isWalletExitFinalized(withdrawal.wallet, _walletExits), "Wallet exited");

    int64 newExchangeBalance = Withdrawing.withdraw_delegatecall(
      Withdrawing.WithdrawArguments(
        withdrawal,
        quoteAssetAddress,
        custodian,
        _exitFundPositionOpenedAtBlockNumber,
        exitFundWallet,
        feeWallet
      ),
      _balanceTracking,
      _baseAssetSymbolsWithOpenPositionsByWallet,
      _completedWithdrawalHashes,
      fundingMultipliersByBaseAssetSymbol,
      lastFundingRatePublishTimestampInMsByBaseAssetSymbol,
      _marketOverridesByBaseAssetSymbolAndWallet,
      _marketsByBaseAssetSymbol
    );

    emit Withdrawn(withdrawal.wallet, withdrawal.grossQuantity, newExchangeBalance);
  }

  // Market management //

  /**
   * @notice Create a new market that will initially be deactivated. Funding multipliers will be backfilled with zero
   * values for the current day UTC. Note this may block publishing new funding multipliers for up to half the funding
   * period interval following market creation
   */
  function addMarket(Market memory newMarket) public onlyAdmin {
    MarketAdmin.addMarket_delegatecall(
      newMarket,
      fundingMultipliersByBaseAssetSymbol,
      lastFundingRatePublishTimestampInMsByBaseAssetSymbol,
      _marketsByBaseAssetSymbol
    );
  }

  /**
   * @notice Activate a market, which allows positions to be opened and funding payments made
   */
  function activateMarket(string memory baseAssetSymbol) public onlyDispatcherWhenExitFundHasNoPositions {
    MarketAdmin.activateMarket_delegatecall(baseAssetSymbol, _marketsByBaseAssetSymbol);
  }

  /**
   * @notice Deactivate a market
   */
  function deactivateMarket(string memory baseAssetSymbol) public onlyDispatcherWhenExitFundHasNoPositions {
    MarketAdmin.deactivateMarket_delegatecall(baseAssetSymbol, _marketsByBaseAssetSymbol);
  }

  /**
   * @notice Publish updated index prices for markets
   */
  function publishIndexPrices(IndexPrice[] memory indexPrices) public onlyDispatcherWhenExitFundHasNoPositions {
    MarketAdmin.publishIndexPrices_delegatecall(
      indexPrices,
      indexPriceCollectionServiceWallets,
      _marketsByBaseAssetSymbol
    );
  }

  /**
   * @notice Initiates market override upgrade proccess for `wallet`. If `wallet` is zero address, then the overrides
   * will become the new default values for the market. Once `Constants.FIELD_UPGRADE_DELAY_IN_BLOCKS` has passed the
   * process can be finalized with `finalizeMarketOverridesUpgrade`
   */
  function initiateMarketOverridesUpgrade(
    string memory baseAssetSymbol,
    OverridableMarketFields memory overridableFields,
    address wallet
  ) public onlyDispatcherWhenExitFundHasNoPositions {
    uint256 blockThreshold = MarketAdmin.initiateMarketOverridesUpgrade_delegatecall(
      baseAssetSymbol,
      overridableFields,
      wallet,
      _fieldUpgradeGovernance,
      _marketsByBaseAssetSymbol
    );

    emit MarketOverridesUpgradeInitiated(baseAssetSymbol, wallet, blockThreshold);
  }

  /**
   * @notice Cancels an in-flight market override upgrade process that has not yet been finalized
   */
  function cancelMarketOverridesUpgrade(
    string memory baseAssetSymbol,
    address wallet
  ) public onlyDispatcherWhenExitFundHasNoPositions {
    MarketAdmin.cancelMarketOverridesUpgrade_delegatecall(baseAssetSymbol, wallet, _fieldUpgradeGovernance);

    emit MarketOverridesUpgradeCanceled(baseAssetSymbol, wallet);
  }

  /**
   * @notice Finalizes a market override upgrade process by changing the market's default overridable field values if
   * `wallet` is the zero address, or assigning wallet-specific overrides otherwise. The number of blocks specified by
   * `Constants.FIELD_UPGRADE_DELAY_IN_BLOCKS` must have passed since calling `initiateMarketOverridesUpgrade`
   */
  function finalizeMarketOverridesUpgrade(
    string memory baseAssetSymbol,
    address wallet
  ) public onlyDispatcherWhenExitFundHasNoPositions {
    MarketAdmin.finalizeMarketOverridesUpgrade_delegatecall(
      baseAssetSymbol,
      wallet,
      _fieldUpgradeGovernance,
      _marketOverridesByBaseAssetSymbolAndWallet,
      _marketsByBaseAssetSymbol
    );

    emit MarketOverridesUpgradeFinalized(baseAssetSymbol, wallet);
  }

  /**
   * @notice Sends tokens mistakenly sent directly to the `Exchange` to the fee wallet (the absence of a `receive`
   * function rejects incoming native asset transfers)
   */
  function skim(address tokenAddress) public onlyAdmin {
    Withdrawing.skim_delegatecall(tokenAddress, feeWallet);
  }

  // Perps //

  /**
   * @notice Pushes fundingRate × indexPrice to fundingMultipliersByBaseAssetAddress mapping for market. Uses timestamp
   * component of index price to determine if funding rate is too recent after previously publish funding rate, and to
   * backfill empty values if a funding period was missed
   */
  function publishFundingMultiplier(
    string memory baseAssetSymbol,
    int64 fundingRate
  ) public onlyDispatcherWhenExitFundHasNoPositions {
    Funding.publishFundingMultiplier_delegatecall(
      baseAssetSymbol,
      fundingRate,
      fundingMultipliersByBaseAssetSymbol,
      lastFundingRatePublishTimestampInMsByBaseAssetSymbol,
      _marketsByBaseAssetSymbol
    );

    emit FundingRatePublished(baseAssetSymbol, fundingRate);
  }

  /**
   * @notice Updates quote balance with historical funding payments for a market by walking funding multipliers
   * published since last position update up to max allowable by gas constraints
   */
  function updateWalletFundingForMarket(address wallet, string memory baseAssetSymbol) public {
    Funding.updateWalletFundingForMarket_delegatecall(
      baseAssetSymbol,
      wallet,
      _balanceTracking,
      _baseAssetSymbolsWithOpenPositionsByWallet,
      fundingMultipliersByBaseAssetSymbol,
      lastFundingRatePublishTimestampInMsByBaseAssetSymbol,
      _marketsByBaseAssetSymbol
    );
  }

  /**
   * @notice Calculate total outstanding funding payments
   */
  function loadOutstandingWalletFunding(address wallet) public view returns (int64) {
    return
      Funding.loadOutstandingWalletFunding_delegatecall(
        wallet,
        _balanceTracking,
        _baseAssetSymbolsWithOpenPositionsByWallet,
        fundingMultipliersByBaseAssetSymbol,
        lastFundingRatePublishTimestampInMsByBaseAssetSymbol,
        _marketsByBaseAssetSymbol
      );
  }

  /**
   * @notice Calculate total account value for a wallet by summing its quote asset balance and each open position's
   * notional values as computed by latest published index price. Result may be negative
   *
   * @param wallet The wallet address to calculate total account value for
   */
  function loadTotalAccountValue(address wallet) public view returns (int64) {
    return
      Funding.loadTotalAccountValueIncludingOutstandingWalletFunding_delegatecall(
        wallet,
        _balanceTracking,
        _baseAssetSymbolsWithOpenPositionsByWallet,
        fundingMultipliersByBaseAssetSymbol,
        lastFundingRatePublishTimestampInMsByBaseAssetSymbol,
        _marketsByBaseAssetSymbol
      );
  }

  /**
   * @notice Calculate total account value for a wallet by summing its quote asset balance and each open position's
   * notional values as computed by on-chain feed price. Result may be negative
   *
   * @param wallet The wallet address to calculate total account value for
   */
  function loadTotalAccountValueFromOnChainPriceFeed(address wallet) public view returns (int64) {
    return
      Funding.loadTotalAccountValueIncludingOutstandingWalletFundingFromOnChainPriceFeed_delegatecall(
        wallet,
        _balanceTracking,
        _baseAssetSymbolsWithOpenPositionsByWallet,
        fundingMultipliersByBaseAssetSymbol,
        lastFundingRatePublishTimestampInMsByBaseAssetSymbol,
        _marketsByBaseAssetSymbol
      );
  }

  /**
   * @notice Calculate total initial margin requirement for a wallet by summing each open position's initial margin
   * requirement as computed by latest published index price
   *
   * @param wallet The wallet address to calculate total initial margin requirement for
   */
  function loadTotalInitialMarginRequirement(address wallet) public view returns (uint64) {
    return
      IndexPriceMargin.loadTotalInitialMarginRequirement_delegatecall(
        wallet,
        _balanceTracking,
        _baseAssetSymbolsWithOpenPositionsByWallet,
        _marketOverridesByBaseAssetSymbolAndWallet,
        _marketsByBaseAssetSymbol
      );
  }

  /**
   * @notice Calculate total initial margin requirement for a wallet by summing each open position's initial margin
   * requirement as computed by on-chain feed price
   *
   * @param wallet The wallet address to calculate total initial margin requirement for
   */
  function loadTotalInitialMarginRequirementFromOnChainPriceFeed(address wallet) public view returns (uint64) {
    return
      OnChainPriceFeedMargin.loadTotalInitialMarginRequirement_delegatecall(
        wallet,
        _balanceTracking,
        _baseAssetSymbolsWithOpenPositionsByWallet,
        _marketOverridesByBaseAssetSymbolAndWallet,
        _marketsByBaseAssetSymbol
      );
  }

  /**
   * @notice Calculate total maintenence margin requirement for a wallet by summing each open position's maintanence
   * margin requirement as computed by latest published index price
   *
   * @param wallet The wallet address to calculate total maintanence margin requirement for
   */
  function loadTotalMaintenanceMarginRequirement(address wallet) public view returns (uint64) {
    return
      IndexPriceMargin.loadTotalMaintenanceMarginRequirement_delegatecall(
        wallet,
        _balanceTracking,
        _baseAssetSymbolsWithOpenPositionsByWallet,
        _marketOverridesByBaseAssetSymbolAndWallet,
        _marketsByBaseAssetSymbol
      );
  }

  /**
   * @notice Calculate total maintenence margin requirement for a wallet by summing each open position's maintanence
   * margin requirement as computed by on-chain feed price
   *
   * @param wallet The wallet address to calculate total maintanence margin requirement for
   */
  function loadTotalMaintenanceMarginRequirementFromOnChainPriceFeed(address wallet) public view returns (uint64) {
    return
      OnChainPriceFeedMargin.loadTotalMaintenanceMarginRequirement_delegatecall(
        wallet,
        _balanceTracking,
        _baseAssetSymbolsWithOpenPositionsByWallet,
        _marketOverridesByBaseAssetSymbolAndWallet,
        _marketsByBaseAssetSymbol
      );
  }

  // Wallet exits //

  /**
   * @notice Flags the sending wallet as exited, immediately disabling deposits upon mining. After the Chain Propagation
   * Period passes trades and withdrawals are also disabled for the wallet, and quote asset may then be withdrawn via
   * `withdrawExit`
   */
  function exitWallet() public {
    uint256 blockThreshold = Withdrawing.exitWallet_delegatecall(
      chainPropagationPeriodInBlocks,
      exitFundWallet,
      insuranceFundWallet,
      msg.sender,
      _walletExits
    );

    emit WalletExited(msg.sender, blockThreshold);
  }

  /**
   * @notice Close all open positions and withdraw the net quote balance for an exited wallet. The Chain Propagation
   * Period must have already passed since calling `exitWallet`
   */
  function withdrawExit(address wallet) public {
    (uint256 exitFundPositionOpenedAtBlockNumber, uint64 quantity) = Withdrawing.withdrawExit_delegatecall(
      Withdrawing.WithdrawExitArguments(wallet, custodian, exitFundWallet, quoteAssetAddress),
      _exitFundPositionOpenedAtBlockNumber,
      _balanceTracking,
      _baseAssetSymbolsWithOpenPositionsByWallet,
      fundingMultipliersByBaseAssetSymbol,
      lastFundingRatePublishTimestampInMsByBaseAssetSymbol,
      _marketOverridesByBaseAssetSymbolAndWallet,
      _marketsByBaseAssetSymbol,
      _walletExits
    );
    _exitFundPositionOpenedAtBlockNumber = exitFundPositionOpenedAtBlockNumber;

    emit WalletExitWithdrawn(wallet, quantity);
  }

  /**
   * @notice Clears exited status of sending wallet. Upon mining immediately enables deposits, trades, and withdrawals
   * by sending wallet
   */
  function clearWalletExit() public {
    require(Exiting.isWalletExitFinalized(msg.sender, _walletExits), "Wallet exit not finalized");

    delete _walletExits[msg.sender];

    emit WalletExitCleared(msg.sender);
  }

  // Invalidation //

  /**
   * @notice Invalidate all order nonces with a timestampInMs lower than the one provided
   *
   * @param nonce A Version 1 UUID. After calling and once the Chain Propagation Period has elapsed,
   * `executeOrderBookTrade` will reject order nonces from this wallet with a timestampInMs component lower than the one
   * provided
   */
  function invalidateOrderNonce(uint128 nonce) public {
    (uint64 timestampInMs, uint256 effectiveBlockNumber) = nonceInvalidationsByWallet.invalidateOrderNonce(
      nonce,
      chainPropagationPeriodInBlocks
    );

    emit OrderNonceInvalidated(msg.sender, nonce, timestampInMs, effectiveBlockNumber);
  }
}<|MERGE_RESOLUTION|>--- conflicted
+++ resolved
@@ -609,11 +609,7 @@
    * the token contract for at least this quantity
    * @param destinationWallet The wallet which will be credited for the new balance. Defaults to sending wallet if zero
    */
-<<<<<<< HEAD
-  function deposit(uint256 quantityInAssetUnits) public {
-=======
   function deposit(uint256 quantityInAssetUnits, address destinationWallet) external {
->>>>>>> 42e86145
     (uint64 quantity, int64 newExchangeBalance) = Depositing.deposit_delegatecall(
       custodian,
       depositIndex,
