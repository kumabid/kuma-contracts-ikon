# Controls and Governance

## Overview

Ikon’s on-chain components span three primary contracts, each with attendant controls and governance. Ikon’s primary contracts also interact with an extensible set of cross-chain bridge adapter contracts, index price adapter contracts, and oracle price adapter contracts.

## Custodian Contract

The Custodian contract custodies user funds with minimal additional logic. Specifically, it tracks two control contract addresses:

- Exchange: the Exchange contract address is the only agent whitelisted to authorize transfers of funds out of the Custodian.
- Governance: the Governance contract address is the only agent whitelisted to authorize changing the Exchange and Governance contract addresses within the Custodian.

The Custodian has no control logic itself beyond the above authorizations. Its logic is limited by design to maximize future upgradability without requiring fund migration.

## Governance Contract

The Governance contract implements the contract upgrade logic while enforcing governance constraints.

- The Governance contract has a single owner, and the owner can be changed with no delay by the owner.
- The Governance contract has a single admin, and the admin can be changed with no delay by the owner.
- The admin is the only agent whitelisted to change the Custodian’s Exchange or Governance contract addresses, but the change is a two-step process.
  - The admin first calls an upgrade authorization with the new contract address, which initiates the Contract Upgrade Period.
  - Once the Contract Upgrade Period expires, the admin can make a second call that completes the change to the new contract address.
- At any time during the Contract Upgrade Period, the admin can cancel the upgrade immediately.

The Governance contract also implements field update logic for sensitive Exchange settings.

- The admin is the only agent whitelisted to change several Exchange settings:
  - Bridge adapter contract address whitelist
  - Index price adapter contract address whitelist
  - Insurance fund wallet address, provided that neither the existing nor new wallet has any open non-quote positions and the new wallet is not exited
  - Market configuration override values, subject to limits as defined in Exchange contract’s [fixed parameter settings](#market-override-fixed-parameter-settings).
  - Oracle price adapter contract address
- Updating any of the governed fields is a two-step process.
  - The admin first calls an update initiation with the new value(s), which initiates the Field  Update Period.
  - Once the Field Update Period expires, the admin or the dispatcher wallet can make a second call that completes the change to the setting. The dispatcher wallet is authorized to finalize an update in order to synchronize configuration changes between on-chain and off-chain systems.
- At any time during the Field Update Period, the admin can cancel the update immediately.

### Fixed Parameter Settings

These settings have been pre-determined and may be hard-coded or implicit in the contract logic.

- Owner Change Period: immediate
- Admin Change Period: immediate
- Contract Upgrade Period: 72 hours, set during deployment
- Contract Upgrade Cancellation Period: immediate
- Field Update Period: 24 hours
- Field Update Cancellation Period: immediate

## Exchange Contract

The Exchange contract implements the majority of exchange functionality, including wallet asset balance tracking. As such, it contains several fine-grained control and protection mechanisms:

- Exchange has a single owner, and the owner can be changed with no delay by the owner.
- Exchange has a single admin, and the admin can be changed with no delay by the owner.
- The admin can change the Chain Propagation Period with no delay, subject to the Minimum Chain Propagation Period and Maximum Chain Propagation Period limits.
- The admin can change the Delegated Key Expiration Period with no delay, subject to the Minimum Delegated Key Expiration Period and Maximum Delegated Key Expiration Period limits.
- The admin can change the Position Below Minimum Liquidation Price Tolerance Multiplier with no delay to a non-negative value less than or equal to the Maximum Fee Rate.
- The admin can enable or disable deposits with no delay.
- Exchange tracks a single exit fund wallet address, and the exit fund wallet can be changed with no delay by the admin, provided that neither the existing nor new wallet has any open positions or quote balance.
- The admin can withdraw any positive quote balance from the exit fund after a fixed delay after the exit fund opens its first non-quote position.
- Exchange tracks a single fee wallet address, and the fee wallet can be changed with no delay by the admin.
- The admin can change or remove an address as the dispatcher wallet with no delay. The dispatcher wallet is authorized to call operator-only contract functions: `executeTrade`, `liquidatePositionBelowMinimum`, `liquidatePositionInDeactivatedMarket`, `liquidateWalletInMaintenance`, `liquidateWalletInMaintenanceDuringSystemRecovery`, `liquidateWalletExited`, `deleverageInMaintenanceAcquisition`, `deleverageInsuranceFundClosure`, `deleverageExitAcquisition`, `deleverageExitFundClosure`, `transfer`, `withdraw`, `activateMarket`, `deactivateMarket`, `publishIndexPrices`, and `publishFundingMultiplier`.
- The admin can add new markets with no delay, up to the maximum number of markets, with new market fields subject to limits. The dispatcher wallet can activate and deactivate markets.
- The admin can skim any tokens mistakenly sent to the Exchange contract rather than deposited.
- Wallet exits are user-initiated, and 1) prevent the target wallet from deposits, trades, normal withdrawals, and transfers and 2) subsequently allow the user to close all open positions and withdraw any positive quote balance.
  - User calls `exitWallet` on Exchange.
  - Exchange records the exit and block timestamp, immediately blocks deposits, and starts the Chain Propagation Period.
  - Exchange allows the admin or the dispatcher wallet to close all open positions for the wallet at the exit price and withdraw any positive quote balance via `withdrawExitAdmin`.
  - After the Chain Propagation Period expires:
    - Exchange blocks any trades, normal withdrawals, and transfers for the wallet.
    - Exchange allows the user to close all open positions at the exit price and withdraw any positive quote balance via `withdrawExit`.
  - Off-chain, on detecting the `WalletExited` event:
    - All core actions are disabled for the wallet.
    - The wallet is marked as exited, which prevents re-enabling any of the core actions.
    - All open orders are canceled for the wallet.
    - The dispatcher wallet calls `liquidateWalletExited` or `deleverageExitAcquisition`, proactively closing all open positions of the wallet at the exit price.
  - An exited wallet can be reinstated for trading by calling the `clearWalletExit` function on Exchange.
- Nonce invalidation is user-initiated rather than operator-initiated.
  - User calls `invalidateOrderNonce` on Exchange with a nonce before which all orders and delegated keys should be invalidated.
    - Exchange validates:
      - The new nonce is not more than one day in the future.
      - The new nonce is newer than the last invalidated nonce, if present.
<<<<<<< HEAD
      - The current block is at or greater than the last invalidation's effective block timestamp, if present.
=======
      - The current block timestamp is at or greater than the last invalidation's effective block timestamp, if present.
>>>>>>> aaab2548
    - Exchange records the invalidation, and starts enforcing it in the trade function after the Chain Propagation Period.
  - Off-chain, on detecting the `OrderNonceInvalidated` event:
    - All orders opened prior to the target nonce for the wallet are canceled.
    - All delegated keys authorized prior to the target nonce are revoked.
- Fee maximums are enforced by Exchange and specified by the Maximum Fee Rate, which cannot be changed. The Maximum Fee Rate applies to both maker and taker trade fees, position in deactivated market liquidation, withdrawals and transfers.

### Fixed Parameter Settings

These settings have been pre-determined and may be hard-coded or implicit in the contract logic.

- Owner Change Period: immediate
- Admin Change Period: immediate
- Minimum Chain Propagation Period: 0
- Maximum Chain Propagation Period: 1 day
- Chain Propagation Change Period: immediate
- Minimum Delegated Key Expiration Period: 0
- Maximum Delegated Key Expiration Period: 1 year
- Delegated Key Expiration Change Period: immediate
- Exit Fund Wallet Change Period: immediate
- Exit Fund Withdraw Delay: 1 week
- Fee Wallet Change Period: immediate
- Dispatcher Wallet Change Period: immediate
- Maximum Number of Markets: 255
- Market Override Field Limits <a id="market-override-fixed-parameter-settings"></a>
  - Minimum Initial Margin Fraction: 0.005
  - Minimum Maintenance Margin Fraction: 0.003
  - Minimum Incremental Initial Margin Fraction: 0.001
  - Maximum Baseline Position Size: 2^63 - 1
  - Incremental Position Size: > 0
  - Maximum Maximum Position Size: 2^63 - 1
  - Maximum Minimum Position Size: 2^63 - 2
- Maximum Fee Rate: 5%

### Changeable Parameters

These settings have the initial values below but are changeable in the contract according to the above specs.

- Chain Propagation Period: 1 hour
- Delegated Key Expiration Period: 35 days

## Bridge Adapter Contracts

The Exchange contract integrates with an extensible set of bridge adapter contracts (BACs). BACs contain the necessary logic to support seamless cross-chain deposits and withdrawal via bridge protocols.

- A whitelist defines the supported BAC addresses, and the admin can update the whitelist according to [Governance’s](#governance-contract) field update logic.
- BACs have a single owner, and the owner can be changed with no delay by the owner.
- BACs have a single admin, and the admin can be changed with no delay by the owner.
- BACs implement controls for enabling and disabling deposits and withdrawals, and the admin can change either setting with no delay.
- The admin can skim any tokens mistakenly sent to a BAC contract. By design, protocols settle deposits and withdrawals in a single transaction.
- The admin can withdraw the native asset, used by some protocols for additional fee settlement, with no delay.
- Some BACs implement a configurable slippage multiplier, which the admin can change to any non-negative value with no delay.

### Fixed Parameter Settings

These settings have been pre-determined and may be hard-coded or implicit in the contract logic.

- Owner Change Period: immediate
- Admin Change Period: immediate
- Deposit Change Period: immediate
- Withdrawal Change Period: immediate
- Slippage Change Period: immediate.

## Index and Oracle Price Adapter Contracts

The Exchange contract integrates with an extensible set of index price adapter contracts (IPAC) and oracle price adapter contracts (OPAC). IPACs contain the necessary logic to validate index prices from a range of sources. OPACs provide on-chain pricing information when index pricing is unavailable.

- A whitelist defines the supported IPAC addresses, and the admin can update the whitelist according to [Governance’s](#governance-contract) field update logic.
- A single OPAC is whitelisted for oracle pricing, and the admin can change the OPAC according to [Governance’s](#governance-contract) field update logic.
- IPACs and OPACs implement controls and governance as required by the underlying providers.<|MERGE_RESOLUTION|>--- conflicted
+++ resolved
@@ -82,11 +82,7 @@
     - Exchange validates:
       - The new nonce is not more than one day in the future.
       - The new nonce is newer than the last invalidated nonce, if present.
-<<<<<<< HEAD
-      - The current block is at or greater than the last invalidation's effective block timestamp, if present.
-=======
       - The current block timestamp is at or greater than the last invalidation's effective block timestamp, if present.
->>>>>>> aaab2548
     - Exchange records the invalidation, and starts enforcing it in the trade function after the Chain Propagation Period.
   - Off-chain, on detecting the `OrderNonceInvalidated` event:
     - All orders opened prior to the target nonce for the wallet are canceled.
