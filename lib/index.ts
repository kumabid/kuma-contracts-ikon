import BigNumber from 'bignumber.js';
import { ethers } from 'ethers';

import { AssetDistributionStruct } from '../typechain-types/contracts/EarningsEscrow';
import {
  AcquisitionDeleverageArgumentsStruct,
  BalanceStruct,
  ClosureDeleverageArgumentsStruct,
  ExecuteTradeArgumentsStruct,
  IndexPricePayloadStruct,
  MarketStruct,
  NonceInvalidationStruct,
  TradeStruct,
  OrderStruct,
  OverridableMarketFieldsStruct,
  PositionBelowMinimumLiquidationArgumentsStruct,
  PositionInDeactivatedMarketLiquidationArgumentsStruct,
  TransferStruct,
  WalletLiquidationArgumentsStruct,
  WithdrawalStruct,
} from '../typechain-types/contracts/Exchange.sol/Exchange_v1';
import {
  WalletExitStruct,
  WalletStateStruct,
} from '../typechain-types/contracts/util/ExchangeWalletStateAggregator.sol/ExchangeWalletStateAggregator';

import * as contracts from './contracts';

export {
  AcquisitionDeleverageArgumentsStruct,
  AssetDistributionStruct,
  BalanceStruct,
  ClosureDeleverageArgumentsStruct,
  ExecuteTradeArgumentsStruct,
  IndexPricePayloadStruct,
  TradeStruct,
  MarketStruct,
  NonceInvalidationStruct,
  OrderStruct,
  OverridableMarketFieldsStruct,
  PositionBelowMinimumLiquidationArgumentsStruct,
  PositionInDeactivatedMarketLiquidationArgumentsStruct,
  TransferStruct,
  WalletExitStruct,
  WalletLiquidationArgumentsStruct,
  WalletStateStruct,
  WithdrawalStruct,
};

export { contracts };

export const exitFundWithdrawDelayInS = 7 * 24 * 60 * 60;

export const fieldUpgradeDelayInS = 1 * 24 * 60 * 60;

export const fundingPeriodLengthInMs = 8 * 60 * 60 * 1000;

/** The fixed number of digits following the decimal in quantities expressed as pips */
export const pipsDecimals = 8;

<<<<<<< HEAD
export const signatureHashVersion = '4.0.0-sandbox';
=======
export const signatureHashVersion = '1.0.0';
>>>>>>> ff71a854

export enum OrderSelfTradePrevention {
  DecreaseAndCancel,
  CancelOldest,
  CancelNewest,
  CancelBoth,
}

export enum OrderSide {
  Buy,
  Sell,
}

export enum OrderTimeInForce {
  GTC,
  GTX,
  IOC,
  FOK,
}

export enum OrderType {
  Market,
  Limit,
  StopLossMarket,
  StopLossLimit,
  TakeProfitMarket,
  TakeProfitLimit,
  TrailingStop,
}

export enum OrderTriggerType {
  Last,
  Index,
}

export interface AssetDistribution {
  nonce: string;
  parentNonce: string;
  walletAddress: string;
  assetAddress: string;
  quantity: bigint;
}

export interface DelegatedKeyAuthorization {
  nonce: string;
  delegatedPublicKey: string;
  signature: string;
}

export interface SignedAssetDistribution extends AssetDistribution {
  exchangeSignature: string;
}

export interface Order {
  nonce: string;
  wallet: string;
  market: string;
  type: OrderType;
  side: OrderSide;
  quantity: string;
  price: string;
  triggerPrice?: string;
  triggerType?: OrderTriggerType;
  callbackRate?: string;
  conditionalOrderId?: string;
  isReduceOnly?: boolean;
  timeInForce?: OrderTimeInForce;
  selfTradePrevention?: OrderSelfTradePrevention;
  isLiquidationAcquisitionOnly?: boolean;
  delegatedPublicKey?: string;
  clientOrderId?: string;
}

export interface IndexPrice {
  baseAssetSymbol: string;
  timestampInMs: number;
  price: string; // Decimal string
  signature: string;
}

export interface Trade {
  baseAssetSymbol: string;
  baseQuantity: string;
  quoteQuantity: string;
  makerFeeQuantity: string;
  takerFeeQuantity: string;
  price: string; // Decimal string
  makerSide: OrderSide;
}

export interface Transfer {
  nonce: string;
  sourceWallet: string;
  destinationWallet: string;
  quantity: string; // Decimal string
}

export interface Withdrawal {
  nonce: string;
  wallet: string;
  quantity: string; // Decimal string
  maximumGasFee: string; // Decimal string
  bridgeAdapter: string;
  bridgeAdapterPayload: string;
}

export const hardhatChainId = 31337;

export const compareBaseAssetSymbols = (a: string, b: string): number =>
  Buffer.compare(
    ethers.getBytes(ethers.solidityPackedKeccak256(['string'], [a])),
    ethers.getBytes(ethers.solidityPackedKeccak256(['string'], [b])),
  );

export const decimalToAssetUnits = (
  decimal: string,
  decimals: number,
): string => pipsToAssetUnits(decimalToPips(decimal), decimals);

export const delegatedKeyAuthorizationMessage =
  'Sign this free message to prove you control this wallet';

/**
 * Convert decimal quantity string to integer pips as expected by contract structs. Truncates
 * anything beyond 8 decimals
 */
export const decimalToPips = (decimal: string): string =>
  new BigNumber(decimal)
    .shiftedBy(8)
    .integerValue(BigNumber.ROUND_DOWN)
    .toFixed(0);

export const getDomainSeparator = (
  contractAddress: string,
  chainId: number,
) => {
  return {
    name: 'Kuma',
    version: `${signatureHashVersion}`,
    chainId,
    verifyingContract: contractAddress,
  };
};

export const getDelegatedKeyAuthorizationSignatureTypedData = (
  delegatedKeyAuthorization: Omit<DelegatedKeyAuthorization, 'signature'>,
  contractAddress: string,
  chainId = hardhatChainId,
): Parameters<ethers.JsonRpcSigner['signTypedData']> => {
  return [
    getDomainSeparator(contractAddress, chainId),
    {
      DelegatedKeyAuthorization: [
        { name: 'nonce', type: 'uint128' },
        { name: 'delegatedPublicKey', type: 'address' },
        { name: 'message', type: 'string' },
      ],
    },
    {
      nonce: uuidToUint128(delegatedKeyAuthorization.nonce),
      delegatedPublicKey: delegatedKeyAuthorization.delegatedPublicKey,
      message: delegatedKeyAuthorizationMessage,
    },
  ];
};

export const getIndexPriceSignatureTypedData = (
  indexPrice: Omit<IndexPrice, 'signature'>,
  quoteAssetSymbol: string,
  contractAddress: string,
  chainId = hardhatChainId,
): Parameters<ethers.JsonRpcSigner['signTypedData']> => {
  return [
    getDomainSeparator(contractAddress, chainId),
    {
      IndexPrice: [
        { name: 'baseAssetSymbol', type: 'string' },
        { name: 'quoteAssetSymbol', type: 'string' },
        { name: 'timestampInMs', type: 'uint64' },
        { name: 'price', type: 'string' },
      ],
    },
    {
      baseAssetSymbol: indexPrice.baseAssetSymbol,
      quoteAssetSymbol,
      timestampInMs: indexPrice.timestampInMs,
      price: indexPrice.price,
    },
  ];
};

export const getOrderSignatureTypedData = (
  order: Order,
  contractAddress: string,
  chainId = hardhatChainId,
): Parameters<ethers.JsonRpcSigner['signTypedData']> => {
  const emptyPipString = '0.00000000';

  return [
    getDomainSeparator(contractAddress, chainId),
    {
      Order: [
        { name: 'nonce', type: 'uint128' },
        { name: 'wallet', type: 'address' },
        { name: 'marketSymbol', type: 'string' },
        { name: 'orderType', type: 'uint8' },
        { name: 'orderSide', type: 'uint8' },
        { name: 'quantity', type: 'string' },
        { name: 'limitPrice', type: 'string' },
        { name: 'triggerPrice', type: 'string' },
        { name: 'triggerType', type: 'uint8' },
        { name: 'callbackRate', type: 'string' },
        { name: 'conditionalOrderId', type: 'uint128' },
        { name: 'isReduceOnly', type: 'bool' },
        { name: 'timeInForce', type: 'uint8' },
        { name: 'selfTradePrevention', type: 'uint8' },
        { name: 'isLiquidationAcquisitionOnly', type: 'bool' },
        { name: 'delegatedPublicKey', type: 'address' },
        { name: 'clientOrderId', type: 'string' },
      ],
    },
    {
      nonce: uuidToUint128(order.nonce),
      wallet: order.wallet,
      marketSymbol: order.market,
      orderType: order.type,
      orderSide: order.side,
      quantity: order.quantity,
      limitPrice: order.price || emptyPipString,
      triggerPrice: order.triggerPrice || emptyPipString,
      triggerType: order.triggerType || 0,
      callbackRate: order.callbackRate || emptyPipString,
      conditionalOrderId: order.conditionalOrderId
        ? uuidToUint128(order.conditionalOrderId)
        : '0',
      isReduceOnly: !!order.isReduceOnly,
      timeInForce: order.timeInForce || 0,
      selfTradePrevention: order.selfTradePrevention || 0,
      isLiquidationAcquisitionOnly: !!order.isLiquidationAcquisitionOnly,
      delegatedPublicKey: order.delegatedPublicKey || ethers.ZeroAddress,
      clientOrderId: order.clientOrderId || '',
    },
  ];
};

export const getStakingDistributionHash = (
  escrowAddress: string,
  distribution: AssetDistribution,
): string => {
  return solidityHashOfParams([
    ['address', escrowAddress],
    ['uint128', uuidToUint128(distribution.nonce)],
    ['uint128', uuidToUint128(distribution.parentNonce)],
    ['address', distribution.walletAddress],
    ['address', distribution.assetAddress],
    ['uint256', distribution.quantity],
  ]);
};

export const getTransferSignatureTypedData = (
  transfer: Transfer,
  contractAddress: string,
  chainId = hardhatChainId,
): Parameters<ethers.JsonRpcSigner['signTypedData']> => {
  return [
    getDomainSeparator(contractAddress, chainId),
    {
      Transfer: [
        { name: 'nonce', type: 'uint128' },
        { name: 'sourceWallet', type: 'address' },
        { name: 'destinationWallet', type: 'address' },
        { name: 'quantity', type: 'string' },
      ],
    },
    {
      nonce: uuidToUint128(transfer.nonce),
      sourceWallet: transfer.sourceWallet,
      destinationWallet: transfer.destinationWallet,
      quantity: transfer.quantity,
    },
  ];
};

export const getWithdrawalSignatureTypedData = (
  withdrawal: Withdrawal,
  contractAddress: string,
  chainId = hardhatChainId,
): Parameters<ethers.JsonRpcSigner['signTypedData']> => {
  return [
    getDomainSeparator(contractAddress, chainId),
    {
      Withdrawal: [
        { name: 'nonce', type: 'uint128' },
        { name: 'wallet', type: 'address' },
        { name: 'quantity', type: 'string' },
        { name: 'maximumGasFee', type: 'string' },
        { name: 'bridgeAdapter', type: 'address' },
        { name: 'bridgeAdapterPayload', type: 'bytes' },
      ],
    },
    {
      nonce: uuidToUint128(withdrawal.nonce),
      wallet: withdrawal.wallet,
      quantity: withdrawal.quantity,
      maximumGasFee: withdrawal.maximumGasFee,
      bridgeAdapter: withdrawal.bridgeAdapter,
      bridgeAdapterPayload: withdrawal.bridgeAdapterPayload,
    },
  ];
};

export const getPublishFundingMutiplierArguments = (
  baseAssetSymbol: string,
  fundingRate: string,
): [string, string] => {
  return [baseAssetSymbol, decimalToPips(fundingRate)];
};

export const getExecuteTradeArguments = (
  buyOrder: Order,
  buyWalletSignature: string,
  sellOrder: Order,
  sellWalletSignature: string,
  trade: Trade,
  buyDelegatedKeyAuthorization?: DelegatedKeyAuthorization,
  sellDelegatedKeyAuthorization?: DelegatedKeyAuthorization,
): [ExecuteTradeArgumentsStruct] => {
  return [
    {
      buy: orderToArgumentStruct(
        buyOrder,
        buyWalletSignature,
        buyDelegatedKeyAuthorization,
      ),
      sell: orderToArgumentStruct(
        sellOrder,
        sellWalletSignature,
        sellDelegatedKeyAuthorization,
      ),
      trade: tradeToArgumentStruct(trade, buyOrder),
    },
  ];
};

export const getStakingEscrowDistributeArguments = (
  distribution: SignedAssetDistribution,
): [AssetDistributionStruct] => {
  return [
    {
      nonce: uuidToHexString(distribution.nonce),
      parentNonce: uuidToHexString(distribution.parentNonce),
      walletAddress: distribution.walletAddress,
      assetAddress: distribution.assetAddress,
      quantity: distribution.quantity,
      exchangeSignature: distribution.exchangeSignature,
    },
  ];
};

export const getTransferArguments = (
  transfer: Transfer,
  gasFee: string,
  walletSignature: string,
): [TransferStruct] => {
  return [
    {
      nonce: uuidToHexString(transfer.nonce),
      sourceWallet: transfer.sourceWallet,
      destinationWallet: transfer.destinationWallet,
      grossQuantity: decimalToPips(transfer.quantity),
      gasFee: decimalToPips(gasFee),
      walletSignature,
    },
  ];
};

export const getWithdrawArguments = (
  withdrawal: Withdrawal,
  gasFee: string,
  walletSignature: string,
): [WithdrawalStruct] => {
  return [
    {
      nonce: uuidToHexString(withdrawal.nonce),
      wallet: withdrawal.wallet,
      grossQuantity: decimalToPips(withdrawal.quantity),
      maximumGasFee: decimalToPips(withdrawal.maximumGasFee),
      bridgeAdapter: withdrawal.bridgeAdapter,
      bridgeAdapterPayload: withdrawal.bridgeAdapterPayload,
      gasFee: decimalToPips(gasFee),
      walletSignature,
    },
  ];
};

export const indexPriceToArgumentStruct = (
  indexPriceAdapter: string,
  indexPrice: IndexPrice,
): IndexPricePayloadStruct => {
  return {
    indexPriceAdapter,
    payload: indexPriceToArgumentPayload(indexPrice),
  };
};

export const indexPriceToArgumentPayload = (indexPrice: IndexPrice): string => {
  return ethers.AbiCoder.defaultAbiCoder().encode(
    ['tuple(string,uint64,uint64)', 'bytes'],
    [
      [
        indexPrice.baseAssetSymbol,
        indexPrice.timestampInMs,
        decimalToPips(indexPrice.price),
      ],
      indexPrice.signature,
    ],
  );
};

/**
 * Convert pips to native token quantity, taking the nunmber of decimals into account
 */
export const pipsToAssetUnits = (pips: string, decimals: number): string =>
  new BigNumber(pips)
    .shiftedBy(decimals - 8) // This is still correct when decimals < 8
    .integerValue(BigNumber.ROUND_DOWN)
    .toFixed(0);

export const uuidToHexString = (uuid: string): string =>
  `0x${uuid.replace(/-/g, '')}`;

const orderToArgumentStruct = (
  o: Order,
  walletSignature: string,
  delegatedKeyAuthorization?: DelegatedKeyAuthorization,
) => {
  const emptyPipString = '0.00000000';

  return {
    nonce: uuidToHexString(o.nonce),
    wallet: o.wallet,
    orderType: o.type,
    side: o.side,
    quantity: decimalToPips(o.quantity),
    limitPrice: decimalToPips(o.price || emptyPipString),
    triggerPrice: decimalToPips(o.triggerPrice || emptyPipString),
    triggerType: o.triggerType || 0,
    callbackRate: decimalToPips(o.callbackRate || emptyPipString),
    conditionalOrderId: o.conditionalOrderId || 0,
    clientOrderId: o.clientOrderId || '',
    isReduceOnly: !!o.isReduceOnly,
    timeInForce: o.timeInForce || 0,
    selfTradePrevention: o.selfTradePrevention || 0,
    isLiquidationAcquisitionOnly: !!o.isLiquidationAcquisitionOnly,
    walletSignature,
    isSignedByDelegatedKey: !!delegatedKeyAuthorization,
    delegatedKeyAuthorization: delegatedKeyAuthorization
      ? {
          nonce: uuidToHexString(delegatedKeyAuthorization.nonce),
          delegatedPublicKey: delegatedKeyAuthorization.delegatedPublicKey,
          signature: delegatedKeyAuthorization.signature,
        }
      : {
          nonce: 0,
          delegatedPublicKey: ethers.ZeroAddress,
          signature: '0x',
        },
  };
};

type TypeValuePair =
  | ['string' | 'address', string]
  | ['uint256' | 'uint128', bigint]
  | ['uint8' | 'uint64', number]
  | ['bool', boolean];

const solidityHashOfParams = (params: TypeValuePair[]): string => {
  const fields = params.map((param) => param[0]);
  const values = params.map((param) => param[1]);
  return ethers.solidityPackedKeccak256(fields, values);
};

const tradeToArgumentStruct = (t: Trade, order: Order) => {
  return {
    baseAssetSymbol: order.market.split('-')[0],
    quoteAssetSymbol: order.market.split('-')[1],
    baseQuantity: decimalToPips(t.baseQuantity),
    quoteQuantity: decimalToPips(t.quoteQuantity),
    makerFeeQuantity: decimalToPips(t.makerFeeQuantity),
    takerFeeQuantity: decimalToPips(t.takerFeeQuantity),
    price: decimalToPips(t.price),
    makerSide: t.makerSide,
  };
};

const uuidToUint128 = (uuid: string): bigint =>
  BigInt.asUintN(128, BigInt(uuidToHexString(uuid)));<|MERGE_RESOLUTION|>--- conflicted
+++ resolved
@@ -58,11 +58,7 @@
 /** The fixed number of digits following the decimal in quantities expressed as pips */
 export const pipsDecimals = 8;
 
-<<<<<<< HEAD
-export const signatureHashVersion = '4.0.0-sandbox';
-=======
-export const signatureHashVersion = '1.0.0';
->>>>>>> ff71a854
+export const signatureHashVersion = '1.0.0-sandbox';
 
 export enum OrderSelfTradePrevention {
   DecreaseAndCancel,
